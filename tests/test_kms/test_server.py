--- conflicted
+++ resolved
@@ -1,30 +1,3 @@
-<<<<<<< HEAD
-from __future__ import unicode_literals
-
-import json
-import sure  # noqa
-
-import moto.server as server
-from moto import mock_kms
-
-'''
-Test the different server responses
-'''
-
-
-@mock_kms
-def test_list_keys():
-    backend = server.create_backend_app("kms")
-    test_client = backend.test_client()
-
-    res = test_client.get('/?Action=ListKeys')
-
-    json.loads(res.data.decode("utf-8")).should.equal({
-        "Keys": [],
-        "NextMarker": None,
-        "Truncated": False,
-    })
-=======
 from __future__ import unicode_literals
 
 import json
@@ -47,5 +20,4 @@
 
     json.loads(res.data.decode("utf-8")).should.equal(
         {"Keys": [], "NextMarker": None, "Truncated": False}
-    )
->>>>>>> b8a1f852
+    )