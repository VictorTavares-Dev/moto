<<<<<<< HEAD
from __future__ import unicode_literals
import email

import boto
from boto.exception import BotoServerError

import sure  # noqa

from moto import mock_ses_deprecated


@mock_ses_deprecated
def test_verify_email_identity():
    conn = boto.connect_ses('the_key', 'the_secret')
    conn.verify_email_identity("test@example.com")

    identities = conn.list_identities()
    address = identities['ListIdentitiesResponse'][
        'ListIdentitiesResult']['Identities'][0]
    address.should.equal('test@example.com')


@mock_ses_deprecated
def test_domain_verify():
    conn = boto.connect_ses('the_key', 'the_secret')

    conn.verify_domain_dkim("domain1.com")
    conn.verify_domain_identity("domain2.com")

    identities = conn.list_identities()
    domains = list(identities['ListIdentitiesResponse'][
                   'ListIdentitiesResult']['Identities'])
    domains.should.equal(['domain1.com', 'domain2.com'])


@mock_ses_deprecated
def test_delete_identity():
    conn = boto.connect_ses('the_key', 'the_secret')
    conn.verify_email_identity("test@example.com")

    conn.list_identities()['ListIdentitiesResponse']['ListIdentitiesResult'][
        'Identities'].should.have.length_of(1)
    conn.delete_identity("test@example.com")
    conn.list_identities()['ListIdentitiesResponse']['ListIdentitiesResult'][
        'Identities'].should.have.length_of(0)


@mock_ses_deprecated
def test_send_email():
    conn = boto.connect_ses('the_key', 'the_secret')

    conn.send_email.when.called_with(
        "test@example.com", "test subject",
        "test body", "test_to@example.com").should.throw(BotoServerError)

    conn.verify_email_identity("test@example.com")
    conn.send_email("test@example.com", "test subject",
                    "test body", "test_to@example.com")

    send_quota = conn.get_send_quota()
    sent_count = int(send_quota['GetSendQuotaResponse'][
                     'GetSendQuotaResult']['SentLast24Hours'])
    sent_count.should.equal(1)


@mock_ses_deprecated
def test_send_html_email():
    conn = boto.connect_ses('the_key', 'the_secret')

    conn.send_email.when.called_with(
        "test@example.com", "test subject",
        "<span>test body</span>", "test_to@example.com", format="html").should.throw(BotoServerError)

    conn.verify_email_identity("test@example.com")
    conn.send_email("test@example.com", "test subject",
                    "<span>test body</span>", "test_to@example.com", format="html")

    send_quota = conn.get_send_quota()
    sent_count = int(send_quota['GetSendQuotaResponse'][
                     'GetSendQuotaResult']['SentLast24Hours'])
    sent_count.should.equal(1)


@mock_ses_deprecated
def test_send_raw_email():
    conn = boto.connect_ses('the_key', 'the_secret')

    message = email.mime.multipart.MIMEMultipart()
    message['Subject'] = 'Test'
    message['From'] = 'test@example.com'
    message['To'] = 'to@example.com'

    # Message body
    part = email.mime.text.MIMEText('test file attached')
    message.attach(part)

    # Attachment
    part = email.mime.text.MIMEText('contents of test file here')
    part.add_header('Content-Disposition', 'attachment; filename=test.txt')
    message.attach(part)

    conn.send_raw_email.when.called_with(
        source=message['From'],
        raw_message=message.as_string(),
    ).should.throw(BotoServerError)

    conn.verify_email_identity("test@example.com")
    conn.send_raw_email(
        source=message['From'],
        raw_message=message.as_string(),
    )

    send_quota = conn.get_send_quota()
    sent_count = int(send_quota['GetSendQuotaResponse'][
                     'GetSendQuotaResult']['SentLast24Hours'])
    sent_count.should.equal(1)
=======
from __future__ import unicode_literals
import email

import boto
from boto.exception import BotoServerError

import sure  # noqa

from moto import mock_ses_deprecated


@mock_ses_deprecated
def test_verify_email_identity():
    conn = boto.connect_ses("the_key", "the_secret")
    conn.verify_email_identity("test@example.com")

    identities = conn.list_identities()
    address = identities["ListIdentitiesResponse"]["ListIdentitiesResult"][
        "Identities"
    ][0]
    address.should.equal("test@example.com")


@mock_ses_deprecated
def test_domain_verify():
    conn = boto.connect_ses("the_key", "the_secret")

    conn.verify_domain_dkim("domain1.com")
    conn.verify_domain_identity("domain2.com")

    identities = conn.list_identities()
    domains = list(
        identities["ListIdentitiesResponse"]["ListIdentitiesResult"]["Identities"]
    )
    domains.should.equal(["domain1.com", "domain2.com"])


@mock_ses_deprecated
def test_delete_identity():
    conn = boto.connect_ses("the_key", "the_secret")
    conn.verify_email_identity("test@example.com")

    conn.list_identities()["ListIdentitiesResponse"]["ListIdentitiesResult"][
        "Identities"
    ].should.have.length_of(1)
    conn.delete_identity("test@example.com")
    conn.list_identities()["ListIdentitiesResponse"]["ListIdentitiesResult"][
        "Identities"
    ].should.have.length_of(0)


@mock_ses_deprecated
def test_send_email():
    conn = boto.connect_ses("the_key", "the_secret")

    conn.send_email.when.called_with(
        "test@example.com", "test subject", "test body", "test_to@example.com"
    ).should.throw(BotoServerError)

    conn.verify_email_identity("test@example.com")
    conn.send_email(
        "test@example.com", "test subject", "test body", "test_to@example.com"
    )

    send_quota = conn.get_send_quota()
    sent_count = int(
        send_quota["GetSendQuotaResponse"]["GetSendQuotaResult"]["SentLast24Hours"]
    )
    sent_count.should.equal(1)


@mock_ses_deprecated
def test_send_html_email():
    conn = boto.connect_ses("the_key", "the_secret")

    conn.send_email.when.called_with(
        "test@example.com",
        "test subject",
        "<span>test body</span>",
        "test_to@example.com",
        format="html",
    ).should.throw(BotoServerError)

    conn.verify_email_identity("test@example.com")
    conn.send_email(
        "test@example.com",
        "test subject",
        "<span>test body</span>",
        "test_to@example.com",
        format="html",
    )

    send_quota = conn.get_send_quota()
    sent_count = int(
        send_quota["GetSendQuotaResponse"]["GetSendQuotaResult"]["SentLast24Hours"]
    )
    sent_count.should.equal(1)


@mock_ses_deprecated
def test_send_raw_email():
    conn = boto.connect_ses("the_key", "the_secret")

    message = email.mime.multipart.MIMEMultipart()
    message["Subject"] = "Test"
    message["From"] = "test@example.com"
    message["To"] = "to@example.com"

    # Message body
    part = email.mime.text.MIMEText("test file attached")
    message.attach(part)

    # Attachment
    part = email.mime.text.MIMEText("contents of test file here")
    part.add_header("Content-Disposition", "attachment; filename=test.txt")
    message.attach(part)

    conn.send_raw_email.when.called_with(
        source=message["From"], raw_message=message.as_string()
    ).should.throw(BotoServerError)

    conn.verify_email_identity("test@example.com")
    conn.send_raw_email(source=message["From"], raw_message=message.as_string())

    send_quota = conn.get_send_quota()
    sent_count = int(
        send_quota["GetSendQuotaResponse"]["GetSendQuotaResult"]["SentLast24Hours"]
    )
    sent_count.should.equal(1)
>>>>>>> b8a1f852
<|MERGE_RESOLUTION|>--- conflicted
+++ resolved
@@ -1,121 +1,3 @@
-<<<<<<< HEAD
-from __future__ import unicode_literals
-import email
-
-import boto
-from boto.exception import BotoServerError
-
-import sure  # noqa
-
-from moto import mock_ses_deprecated
-
-
-@mock_ses_deprecated
-def test_verify_email_identity():
-    conn = boto.connect_ses('the_key', 'the_secret')
-    conn.verify_email_identity("test@example.com")
-
-    identities = conn.list_identities()
-    address = identities['ListIdentitiesResponse'][
-        'ListIdentitiesResult']['Identities'][0]
-    address.should.equal('test@example.com')
-
-
-@mock_ses_deprecated
-def test_domain_verify():
-    conn = boto.connect_ses('the_key', 'the_secret')
-
-    conn.verify_domain_dkim("domain1.com")
-    conn.verify_domain_identity("domain2.com")
-
-    identities = conn.list_identities()
-    domains = list(identities['ListIdentitiesResponse'][
-                   'ListIdentitiesResult']['Identities'])
-    domains.should.equal(['domain1.com', 'domain2.com'])
-
-
-@mock_ses_deprecated
-def test_delete_identity():
-    conn = boto.connect_ses('the_key', 'the_secret')
-    conn.verify_email_identity("test@example.com")
-
-    conn.list_identities()['ListIdentitiesResponse']['ListIdentitiesResult'][
-        'Identities'].should.have.length_of(1)
-    conn.delete_identity("test@example.com")
-    conn.list_identities()['ListIdentitiesResponse']['ListIdentitiesResult'][
-        'Identities'].should.have.length_of(0)
-
-
-@mock_ses_deprecated
-def test_send_email():
-    conn = boto.connect_ses('the_key', 'the_secret')
-
-    conn.send_email.when.called_with(
-        "test@example.com", "test subject",
-        "test body", "test_to@example.com").should.throw(BotoServerError)
-
-    conn.verify_email_identity("test@example.com")
-    conn.send_email("test@example.com", "test subject",
-                    "test body", "test_to@example.com")
-
-    send_quota = conn.get_send_quota()
-    sent_count = int(send_quota['GetSendQuotaResponse'][
-                     'GetSendQuotaResult']['SentLast24Hours'])
-    sent_count.should.equal(1)
-
-
-@mock_ses_deprecated
-def test_send_html_email():
-    conn = boto.connect_ses('the_key', 'the_secret')
-
-    conn.send_email.when.called_with(
-        "test@example.com", "test subject",
-        "<span>test body</span>", "test_to@example.com", format="html").should.throw(BotoServerError)
-
-    conn.verify_email_identity("test@example.com")
-    conn.send_email("test@example.com", "test subject",
-                    "<span>test body</span>", "test_to@example.com", format="html")
-
-    send_quota = conn.get_send_quota()
-    sent_count = int(send_quota['GetSendQuotaResponse'][
-                     'GetSendQuotaResult']['SentLast24Hours'])
-    sent_count.should.equal(1)
-
-
-@mock_ses_deprecated
-def test_send_raw_email():
-    conn = boto.connect_ses('the_key', 'the_secret')
-
-    message = email.mime.multipart.MIMEMultipart()
-    message['Subject'] = 'Test'
-    message['From'] = 'test@example.com'
-    message['To'] = 'to@example.com'
-
-    # Message body
-    part = email.mime.text.MIMEText('test file attached')
-    message.attach(part)
-
-    # Attachment
-    part = email.mime.text.MIMEText('contents of test file here')
-    part.add_header('Content-Disposition', 'attachment; filename=test.txt')
-    message.attach(part)
-
-    conn.send_raw_email.when.called_with(
-        source=message['From'],
-        raw_message=message.as_string(),
-    ).should.throw(BotoServerError)
-
-    conn.verify_email_identity("test@example.com")
-    conn.send_raw_email(
-        source=message['From'],
-        raw_message=message.as_string(),
-    )
-
-    send_quota = conn.get_send_quota()
-    sent_count = int(send_quota['GetSendQuotaResponse'][
-                     'GetSendQuotaResult']['SentLast24Hours'])
-    sent_count.should.equal(1)
-=======
 from __future__ import unicode_literals
 import email
 
@@ -244,5 +126,4 @@
     sent_count = int(
         send_quota["GetSendQuotaResponse"]["GetSendQuotaResult"]["SentLast24Hours"]
     )
-    sent_count.should.equal(1)
->>>>>>> b8a1f852
+    sent_count.should.equal(1)