<<<<<<< HEAD
from __future__ import unicode_literals
import boto3
import sure  # noqa
import re

from moto import mock_opsworks


@mock_opsworks
def test_create_stack_response():
    client = boto3.client('opsworks', region_name='us-east-1')
    response = client.create_stack(
        Name="test_stack_1",
        Region="us-east-1",
        ServiceRoleArn="service_arn",
        DefaultInstanceProfileArn="profile_arn"
    )
    response.should.contain("StackId")


@mock_opsworks
def test_describe_stacks():
    client = boto3.client('opsworks', region_name='us-east-1')
    for i in range(1, 4):
        client.create_stack(
            Name="test_stack_{0}".format(i),
            Region="us-east-1",
            ServiceRoleArn="service_arn",
            DefaultInstanceProfileArn="profile_arn"
        )

    response = client.describe_stacks()
    response['Stacks'].should.have.length_of(3)
    for stack in response['Stacks']:
        stack['ServiceRoleArn'].should.equal("service_arn")
        stack['DefaultInstanceProfileArn'].should.equal("profile_arn")

    _id = response['Stacks'][0]['StackId']
    response = client.describe_stacks(StackIds=[_id])
    response['Stacks'].should.have.length_of(1)
    response['Stacks'][0]['Arn'].should.contain(_id)

    # ClientError/ResourceNotFoundException
    client.describe_stacks.when.called_with(StackIds=["foo"]).should.throw(
        Exception, re.compile(r'foo')
    )
=======
from __future__ import unicode_literals
import boto3
import sure  # noqa
import re

from moto import mock_opsworks


@mock_opsworks
def test_create_stack_response():
    client = boto3.client("opsworks", region_name="us-east-1")
    response = client.create_stack(
        Name="test_stack_1",
        Region="us-east-1",
        ServiceRoleArn="service_arn",
        DefaultInstanceProfileArn="profile_arn",
    )
    response.should.contain("StackId")


@mock_opsworks
def test_describe_stacks():
    client = boto3.client("opsworks", region_name="us-east-1")
    for i in range(1, 4):
        client.create_stack(
            Name="test_stack_{0}".format(i),
            Region="us-east-1",
            ServiceRoleArn="service_arn",
            DefaultInstanceProfileArn="profile_arn",
        )

    response = client.describe_stacks()
    response["Stacks"].should.have.length_of(3)
    for stack in response["Stacks"]:
        stack["ServiceRoleArn"].should.equal("service_arn")
        stack["DefaultInstanceProfileArn"].should.equal("profile_arn")

    _id = response["Stacks"][0]["StackId"]
    response = client.describe_stacks(StackIds=[_id])
    response["Stacks"].should.have.length_of(1)
    response["Stacks"][0]["Arn"].should.contain(_id)

    # ClientError/ResourceNotFoundException
    client.describe_stacks.when.called_with(StackIds=["foo"]).should.throw(
        Exception, re.compile(r"foo")
    )
>>>>>>> b8a1f852
<|MERGE_RESOLUTION|>--- conflicted
+++ resolved
@@ -1,51 +1,3 @@
-<<<<<<< HEAD
-from __future__ import unicode_literals
-import boto3
-import sure  # noqa
-import re
-
-from moto import mock_opsworks
-
-
-@mock_opsworks
-def test_create_stack_response():
-    client = boto3.client('opsworks', region_name='us-east-1')
-    response = client.create_stack(
-        Name="test_stack_1",
-        Region="us-east-1",
-        ServiceRoleArn="service_arn",
-        DefaultInstanceProfileArn="profile_arn"
-    )
-    response.should.contain("StackId")
-
-
-@mock_opsworks
-def test_describe_stacks():
-    client = boto3.client('opsworks', region_name='us-east-1')
-    for i in range(1, 4):
-        client.create_stack(
-            Name="test_stack_{0}".format(i),
-            Region="us-east-1",
-            ServiceRoleArn="service_arn",
-            DefaultInstanceProfileArn="profile_arn"
-        )
-
-    response = client.describe_stacks()
-    response['Stacks'].should.have.length_of(3)
-    for stack in response['Stacks']:
-        stack['ServiceRoleArn'].should.equal("service_arn")
-        stack['DefaultInstanceProfileArn'].should.equal("profile_arn")
-
-    _id = response['Stacks'][0]['StackId']
-    response = client.describe_stacks(StackIds=[_id])
-    response['Stacks'].should.have.length_of(1)
-    response['Stacks'][0]['Arn'].should.contain(_id)
-
-    # ClientError/ResourceNotFoundException
-    client.describe_stacks.when.called_with(StackIds=["foo"]).should.throw(
-        Exception, re.compile(r'foo')
-    )
-=======
 from __future__ import unicode_literals
 import boto3
 import sure  # noqa
@@ -91,5 +43,4 @@
     # ClientError/ResourceNotFoundException
     client.describe_stacks.when.called_with(StackIds=["foo"]).should.throw(
         Exception, re.compile(r"foo")
-    )
->>>>>>> b8a1f852
+    )