--- conflicted
+++ resolved
@@ -1,44 +1,3 @@
-<<<<<<< HEAD
-from __future__ import unicode_literals
-import sure  # noqa
-
-import moto.server as server
-
-'''
-Test the different server responses
-'''
-
-
-def test_sts_get_session_token():
-    backend = server.create_backend_app("sts")
-    test_client = backend.test_client()
-
-    res = test_client.get('/?Action=GetSessionToken')
-    res.status_code.should.equal(200)
-    res.data.should.contain(b"SessionToken")
-    res.data.should.contain(b"AccessKeyId")
-
-
-def test_sts_get_federation_token():
-    backend = server.create_backend_app("sts")
-    test_client = backend.test_client()
-
-    res = test_client.get('/?Action=GetFederationToken&Name=Bob')
-    res.status_code.should.equal(200)
-    res.data.should.contain(b"SessionToken")
-    res.data.should.contain(b"AccessKeyId")
-
-
-def test_sts_get_caller_identity():
-    backend = server.create_backend_app("sts")
-    test_client = backend.test_client()
-
-    res = test_client.get('/?Action=GetCallerIdentity')
-    res.status_code.should.equal(200)
-    res.data.should.contain(b"Arn")
-    res.data.should.contain(b"UserId")
-    res.data.should.contain(b"Account")
-=======
 from __future__ import unicode_literals
 import sure  # noqa
 
@@ -77,5 +36,4 @@
     res.status_code.should.equal(200)
     res.data.should.contain(b"Arn")
     res.data.should.contain(b"UserId")
-    res.data.should.contain(b"Account")
->>>>>>> b8a1f852
+    res.data.should.contain(b"Account")