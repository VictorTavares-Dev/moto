from __future__ import unicode_literals

import json

import boto
import boto.s3
import boto.s3.key
import boto.cloudformation
from boto.exception import BotoServerError
import sure  # noqa
# Ensure 'assert_raises' context manager support for Python 2.6
import tests.backport_assert_raises  # noqa
from nose.tools import assert_raises

<<<<<<< HEAD
from moto import mock_cloudformation_deprecated, mock_s3_deprecated
=======
from moto import mock_cloudformation, mock_s3, mock_route53
>>>>>>> 0393c384
from moto.cloudformation import cloudformation_backends

dummy_template = {
    "AWSTemplateFormatVersion": "2010-09-09",
    "Description": "Stack 1",
    "Resources": {},
}

dummy_template2 = {
    "AWSTemplateFormatVersion": "2010-09-09",
    "Description": "Stack 2",
    "Resources": {},
}

# template with resource which has no delete attribute defined
dummy_template3 = {
    "AWSTemplateFormatVersion": "2010-09-09",
    "Description": "Stack 3",
    "Resources": {
        "VPC": {
            "Properties": {
                "CidrBlock": "192.168.0.0/16",
            },
            "Type": "AWS::EC2::VPC"
        }
    },
}

dummy_template_json = json.dumps(dummy_template)
dummy_template_json2 = json.dumps(dummy_template2)
dummy_template_json3 = json.dumps(dummy_template3)


@mock_cloudformation_deprecated
def test_create_stack():
    conn = boto.connect_cloudformation()
    conn.create_stack(
        "test_stack",
        template_body=dummy_template_json,
    )

    stack = conn.describe_stacks()[0]
    stack.stack_name.should.equal('test_stack')
    stack.get_template().should.equal({
        'GetTemplateResponse': {
            'GetTemplateResult': {
                'TemplateBody': dummy_template_json,
                'ResponseMetadata': {
                    'RequestId': '2d06e36c-ac1d-11e0-a958-f9382b6eb86bEXAMPLE'
                }
            }
        }

    })


<<<<<<< HEAD
@mock_cloudformation_deprecated
=======
@mock_cloudformation
@mock_route53
def test_create_stack_hosted_zone_by_id():
    conn = boto.connect_cloudformation()
    dummy_template = {
        "AWSTemplateFormatVersion": "2010-09-09",
        "Description": "Stack 1",
        "Parameters": {
        },
        "Resources": {
            "Bar": {
                "Type" : "AWS::Route53::HostedZone",
                "Properties" : {
                    "Name" : "foo.bar.baz",
                }
            },
        },
    }
    dummy_template2 = {
        "AWSTemplateFormatVersion": "2010-09-09",
        "Description": "Stack 2",
        "Parameters": {
            "ZoneId": { "Type": "String" }
        },
        "Resources": {
            "Foo": {
                "Properties": {
                    "HostedZoneId": {"Ref": "ZoneId"},
                    "RecordSets": []
                },
                "Type": "AWS::Route53::RecordSetGroup"
            }
        },
    }
    conn.create_stack(
        "test_stack",
        template_body=json.dumps(dummy_template),
        parameters={}.items()
    )
    r53_conn = boto.connect_route53()
    zone_id = r53_conn.get_zones()[0].id
    conn.create_stack(
        "test_stack",
        template_body=json.dumps(dummy_template2),
        parameters={"ZoneId": zone_id}.items()
    )

    stack = conn.describe_stacks()[0]
    assert stack.list_resources()


@mock_cloudformation
>>>>>>> 0393c384
def test_creating_stacks_across_regions():
    west1_conn = boto.cloudformation.connect_to_region("us-west-1")
    west1_conn.create_stack("test_stack", template_body=dummy_template_json)

    west2_conn = boto.cloudformation.connect_to_region("us-west-2")
    west2_conn.create_stack("test_stack", template_body=dummy_template_json)

    list(west1_conn.describe_stacks()).should.have.length_of(1)
    list(west2_conn.describe_stacks()).should.have.length_of(1)


@mock_cloudformation_deprecated
def test_create_stack_with_notification_arn():
    conn = boto.connect_cloudformation()
    conn.create_stack(
        "test_stack_with_notifications",
        template_body=dummy_template_json,
        notification_arns='arn:aws:sns:us-east-1:123456789012:fake-queue'
    )

    stack = conn.describe_stacks()[0]
    [n.value for n in stack.notification_arns].should.contain(
        'arn:aws:sns:us-east-1:123456789012:fake-queue')


@mock_cloudformation_deprecated
@mock_s3_deprecated
def test_create_stack_from_s3_url():
    s3_conn = boto.s3.connect_to_region('us-west-1')
    bucket = s3_conn.create_bucket("foobar")
    key = boto.s3.key.Key(bucket)
    key.key = "template-key"
    key.set_contents_from_string(dummy_template_json)
    key_url = key.generate_url(expires_in=0, query_auth=False)

    conn = boto.cloudformation.connect_to_region('us-west-1')
    conn.create_stack('new-stack', template_url=key_url)

    stack = conn.describe_stacks()[0]
    stack.stack_name.should.equal('new-stack')
    stack.get_template().should.equal(
        {
            'GetTemplateResponse': {
                'GetTemplateResult': {
                    'TemplateBody': dummy_template_json,
                    'ResponseMetadata': {
                        'RequestId': '2d06e36c-ac1d-11e0-a958-f9382b6eb86bEXAMPLE'
                    }
                }
            }

        })


@mock_cloudformation_deprecated
def test_describe_stack_by_name():
    conn = boto.connect_cloudformation()
    conn.create_stack(
        "test_stack",
        template_body=dummy_template_json,
    )

    stack = conn.describe_stacks("test_stack")[0]
    stack.stack_name.should.equal('test_stack')


@mock_cloudformation_deprecated
def test_describe_stack_by_stack_id():
    conn = boto.connect_cloudformation()
    conn.create_stack(
        "test_stack",
        template_body=dummy_template_json,
    )

    stack = conn.describe_stacks("test_stack")[0]
    stack_by_id = conn.describe_stacks(stack.stack_id)[0]
    stack_by_id.stack_id.should.equal(stack.stack_id)
    stack_by_id.stack_name.should.equal("test_stack")


@mock_cloudformation_deprecated
def test_describe_deleted_stack():
    conn = boto.connect_cloudformation()
    conn.create_stack(
        "test_stack",
        template_body=dummy_template_json,
    )

    stack = conn.describe_stacks("test_stack")[0]
    stack_id = stack.stack_id
    conn.delete_stack(stack.stack_id)
    stack_by_id = conn.describe_stacks(stack_id)[0]
    stack_by_id.stack_id.should.equal(stack.stack_id)
    stack_by_id.stack_name.should.equal("test_stack")
    stack_by_id.stack_status.should.equal("DELETE_COMPLETE")


@mock_cloudformation_deprecated
def test_get_template_by_name():
    conn = boto.connect_cloudformation()
    conn.create_stack(
        "test_stack",
        template_body=dummy_template_json,
    )

    template = conn.get_template("test_stack")
    template.should.equal({
        'GetTemplateResponse': {
            'GetTemplateResult': {
                'TemplateBody': dummy_template_json,
                'ResponseMetadata': {
                    'RequestId': '2d06e36c-ac1d-11e0-a958-f9382b6eb86bEXAMPLE'
                }
            }
        }

    })


@mock_cloudformation_deprecated
def test_list_stacks():
    conn = boto.connect_cloudformation()
    conn.create_stack(
        "test_stack",
        template_body=dummy_template_json,
    )
    conn.create_stack(
        "test_stack2",
        template_body=dummy_template_json,
    )

    stacks = conn.list_stacks()
    stacks.should.have.length_of(2)
    stacks[0].template_description.should.equal("Stack 1")


@mock_cloudformation_deprecated
def test_delete_stack_by_name():
    conn = boto.connect_cloudformation()
    conn.create_stack(
        "test_stack",
        template_body=dummy_template_json,
    )

    conn.list_stacks().should.have.length_of(1)
    conn.delete_stack("test_stack")
    conn.list_stacks().should.have.length_of(0)


@mock_cloudformation_deprecated
def test_delete_stack_by_id():
    conn = boto.connect_cloudformation()
    stack_id = conn.create_stack(
        "test_stack",
        template_body=dummy_template_json,
    )

    conn.list_stacks().should.have.length_of(1)
    conn.delete_stack(stack_id)
    conn.list_stacks().should.have.length_of(0)
    with assert_raises(BotoServerError):
        conn.describe_stacks("test_stack")

    conn.describe_stacks(stack_id).should.have.length_of(1)


@mock_cloudformation_deprecated
def test_delete_stack_with_resource_missing_delete_attr():
    conn = boto.connect_cloudformation()
    conn.create_stack(
        "test_stack",
        template_body=dummy_template_json3,
    )

    conn.list_stacks().should.have.length_of(1)
    conn.delete_stack("test_stack")
    conn.list_stacks().should.have.length_of(0)


@mock_cloudformation_deprecated
def test_bad_describe_stack():
    conn = boto.connect_cloudformation()
    with assert_raises(BotoServerError):
        conn.describe_stacks("bad_stack")


@mock_cloudformation_deprecated()
def test_cloudformation_params():
    dummy_template = {
        "AWSTemplateFormatVersion": "2010-09-09",
        "Description": "Stack 1",
        "Resources": {},
        "Parameters": {
            "APPNAME": {
                "Default": "app-name",
                "Description": "The name of the app",
                "Type": "String"
            }
        }
    }
    dummy_template_json = json.dumps(dummy_template)
    cfn = boto.connect_cloudformation()
    cfn.create_stack('test_stack1', template_body=dummy_template_json, parameters=[
                     ('APPNAME', 'testing123')])
    stack = cfn.describe_stacks('test_stack1')[0]
    stack.parameters.should.have.length_of(1)
    param = stack.parameters[0]
    param.key.should.equal('APPNAME')
    param.value.should.equal('testing123')


<<<<<<< HEAD
@mock_cloudformation_deprecated
=======
@mock_cloudformation()
def test_cloudformation_params_conditions_and_resources_are_distinct():
    dummy_template = {
        "AWSTemplateFormatVersion": "2010-09-09",
        "Description": "Stack 1",
        "Conditions": {
            "FooEnabled": {
                "Fn::Equals": [
                    {
                        "Ref": "FooEnabled"
                    },
                    "true"
                ]
            },
            "FooDisabled": {
                "Fn::Not": [
                    {
                        "Fn::Equals": [
                            {
                                "Ref": "FooEnabled"
                            },
                            "true"
                        ]
                    }
                ]
            }
        },
        "Parameters": {
            "FooEnabled": {
                "Type": "String",
                "AllowedValues": [
                    "true",
                    "false"
                ]
            }
        },
        "Resources": {
            "Bar": {
                "Properties": {
                    "CidrBlock": "192.168.0.0/16",
                },
                "Condition": "FooDisabled",
                "Type": "AWS::EC2::VPC"
            }
        }
    }
    dummy_template_json = json.dumps(dummy_template)
    cfn = boto.connect_cloudformation()
    cfn.create_stack('test_stack1', template_body=dummy_template_json, parameters=[('FooEnabled', 'true')])
    stack = cfn.describe_stacks('test_stack1')[0]
    resources = stack.list_resources()
    assert not [resource for resource in resources if resource.logical_resource_id == 'Bar']


@mock_cloudformation
>>>>>>> 0393c384
def test_stack_tags():
    conn = boto.connect_cloudformation()
    conn.create_stack(
        "test_stack",
        template_body=dummy_template_json,
        tags={"foo": "bar", "baz": "bleh"},
    )

    stack = conn.describe_stacks()[0]
    dict(stack.tags).should.equal({"foo": "bar", "baz": "bleh"})


@mock_cloudformation_deprecated
def test_update_stack():
    conn = boto.connect_cloudformation()
    conn.create_stack(
        "test_stack",
        template_body=dummy_template_json,
    )

    conn.update_stack("test_stack", dummy_template_json2)

    stack = conn.describe_stacks()[0]
    stack.stack_status.should.equal("UPDATE_COMPLETE")
    stack.get_template().should.equal({
        'GetTemplateResponse': {
            'GetTemplateResult': {
                'TemplateBody': dummy_template_json2,
                'ResponseMetadata': {
                    'RequestId': '2d06e36c-ac1d-11e0-a958-f9382b6eb86bEXAMPLE'
                }
            }
        }
    })


@mock_cloudformation_deprecated
def test_update_stack():
    conn = boto.connect_cloudformation()
    conn.create_stack(
        "test_stack",
        template_body=dummy_template_json,
    )
    conn.update_stack("test_stack", use_previous_template=True)

    stack = conn.describe_stacks()[0]
    stack.stack_status.should.equal("UPDATE_COMPLETE")
    stack.get_template().should.equal({
        'GetTemplateResponse': {
            'GetTemplateResult': {
                'TemplateBody': dummy_template_json,
                'ResponseMetadata': {
                    'RequestId': '2d06e36c-ac1d-11e0-a958-f9382b6eb86bEXAMPLE'
                }
            }
        }
    })


<<<<<<< HEAD
@mock_cloudformation_deprecated
=======
@mock_cloudformation
def test_update_stack_with_parameters():
    dummy_template = {
        "AWSTemplateFormatVersion": "2010-09-09",
        "Description": "Stack",
        "Resources": {
            "VPC": {
                "Properties": {
                    "CidrBlock": {"Ref": "Bar"}
            },
            "Type": "AWS::EC2::VPC"
            }
        },
        "Parameters": {
            "Bar": {
                "Type": "String"
            }
        }
    }
    dummy_template_json = json.dumps(dummy_template)
    conn = boto.connect_cloudformation()
    conn.create_stack(
        "test_stack",
        template_body=dummy_template_json,
        parameters=[("Bar", "192.168.0.0/16")]
    )
    conn.update_stack(
        "test_stack",
        template_body=dummy_template_json,
        parameters=[("Bar", "192.168.0.1/16")]
    )

    stack = conn.describe_stacks()[0]
    assert stack.parameters[0].value == "192.168.0.1/16"


@mock_cloudformation
>>>>>>> 0393c384
def test_update_stack_when_rolled_back():
    conn = boto.connect_cloudformation()
    stack_id = conn.create_stack(
        "test_stack", template_body=dummy_template_json)

    cloudformation_backends[conn.region.name].stacks[
        stack_id].status = 'ROLLBACK_COMPLETE'

    with assert_raises(BotoServerError) as err:
        conn.update_stack("test_stack", dummy_template_json)

    ex = err.exception
    ex.body.should.match(
        r'is in ROLLBACK_COMPLETE state and can not be updated')
    ex.error_code.should.equal('ValidationError')
    ex.reason.should.equal('Bad Request')
    ex.status.should.equal(400)


@mock_cloudformation_deprecated
def test_describe_stack_events_shows_create_update_and_delete():
    conn = boto.connect_cloudformation()
    stack_id = conn.create_stack(
        "test_stack", template_body=dummy_template_json)
    conn.update_stack(stack_id, template_body=dummy_template_json2)
    conn.delete_stack(stack_id)

    # assert begins and ends with stack events
    events = conn.describe_stack_events(stack_id)
    events[0].resource_type.should.equal("AWS::CloudFormation::Stack")
    events[-1].resource_type.should.equal("AWS::CloudFormation::Stack")

<<<<<<< HEAD
    # testing ordering of stack events without assuming resource events will
    # not exist
=======
    # testing ordering of stack events without assuming resource events will not exist
    # the AWS API returns events in reverse chronological order
>>>>>>> 0393c384
    stack_events_to_look_for = iter([
        ("DELETE_COMPLETE", None),
        ("DELETE_IN_PROGRESS", "User Initiated"),
        ("UPDATE_COMPLETE", None),
        ("UPDATE_IN_PROGRESS", "User Initiated"),
        ("CREATE_COMPLETE", None),
        ("CREATE_IN_PROGRESS", "User Initiated"),
    ])
    try:
        for event in events:
            event.stack_id.should.equal(stack_id)
            event.stack_name.should.equal("test_stack")
            event.event_id.should.match(r"[0-9a-f]{8}-([0-9a-f]{4}-){3}[0-9a-f]{12}")

            if event.resource_type == "AWS::CloudFormation::Stack":
                event.logical_resource_id.should.equal("test_stack")
                event.physical_resource_id.should.equal(stack_id)

                status_to_look_for, reason_to_look_for = next(
                    stack_events_to_look_for)
                event.resource_status.should.equal(status_to_look_for)
                if reason_to_look_for is not None:
                    event.resource_status_reason.should.equal(
                        reason_to_look_for)
    except StopIteration:
        assert False, "Too many stack events"

    list(stack_events_to_look_for).should.be.empty<|MERGE_RESOLUTION|>--- conflicted
+++ resolved
@@ -12,11 +12,7 @@
 import tests.backport_assert_raises  # noqa
 from nose.tools import assert_raises
 
-<<<<<<< HEAD
-from moto import mock_cloudformation_deprecated, mock_s3_deprecated
-=======
-from moto import mock_cloudformation, mock_s3, mock_route53
->>>>>>> 0393c384
+from moto import mock_cloudformation_deprecated, mock_s3_deprecated, mock_route53_deprecated
 from moto.cloudformation import cloudformation_backends
 
 dummy_template = {
@@ -73,11 +69,8 @@
     })
 
 
-<<<<<<< HEAD
-@mock_cloudformation_deprecated
-=======
-@mock_cloudformation
-@mock_route53
+@mock_cloudformation_deprecated
+@mock_route53_deprecated
 def test_create_stack_hosted_zone_by_id():
     conn = boto.connect_cloudformation()
     dummy_template = {
@@ -127,8 +120,7 @@
     assert stack.list_resources()
 
 
-@mock_cloudformation
->>>>>>> 0393c384
+@mock_cloudformation_deprecated
 def test_creating_stacks_across_regions():
     west1_conn = boto.cloudformation.connect_to_region("us-west-1")
     west1_conn.create_stack("test_stack", template_body=dummy_template_json)
@@ -340,10 +332,7 @@
     param.value.should.equal('testing123')
 
 
-<<<<<<< HEAD
-@mock_cloudformation_deprecated
-=======
-@mock_cloudformation()
+@mock_cloudformation_deprecated
 def test_cloudformation_params_conditions_and_resources_are_distinct():
     dummy_template = {
         "AWSTemplateFormatVersion": "2010-09-09",
@@ -397,8 +386,7 @@
     assert not [resource for resource in resources if resource.logical_resource_id == 'Bar']
 
 
-@mock_cloudformation
->>>>>>> 0393c384
+@mock_cloudformation_deprecated
 def test_stack_tags():
     conn = boto.connect_cloudformation()
     conn.create_stack(
@@ -458,10 +446,7 @@
     })
 
 
-<<<<<<< HEAD
-@mock_cloudformation_deprecated
-=======
-@mock_cloudformation
+@mock_cloudformation_deprecated
 def test_update_stack_with_parameters():
     dummy_template = {
         "AWSTemplateFormatVersion": "2010-09-09",
@@ -497,8 +482,7 @@
     assert stack.parameters[0].value == "192.168.0.1/16"
 
 
-@mock_cloudformation
->>>>>>> 0393c384
+@mock_cloudformation_deprecated
 def test_update_stack_when_rolled_back():
     conn = boto.connect_cloudformation()
     stack_id = conn.create_stack(
@@ -531,13 +515,8 @@
     events[0].resource_type.should.equal("AWS::CloudFormation::Stack")
     events[-1].resource_type.should.equal("AWS::CloudFormation::Stack")
 
-<<<<<<< HEAD
-    # testing ordering of stack events without assuming resource events will
-    # not exist
-=======
     # testing ordering of stack events without assuming resource events will not exist
     # the AWS API returns events in reverse chronological order
->>>>>>> 0393c384
     stack_events_to_look_for = iter([
         ("DELETE_COMPLETE", None),
         ("DELETE_IN_PROGRESS", "User Initiated"),
