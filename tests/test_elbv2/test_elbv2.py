--- conflicted
+++ resolved
@@ -1,1593 +1,3 @@
-<<<<<<< HEAD
-from __future__ import unicode_literals
-
-import json
-import os
-import boto3
-import botocore
-from botocore.exceptions import ClientError
-from nose.tools import assert_raises
-import sure  # noqa
-
-from moto import mock_elbv2, mock_ec2, mock_acm, mock_cloudformation
-from moto.elbv2 import elbv2_backends
-
-
-@mock_elbv2
-@mock_ec2
-def test_create_load_balancer():
-    conn = boto3.client('elbv2', region_name='us-east-1')
-    ec2 = boto3.resource('ec2', region_name='us-east-1')
-
-    security_group = ec2.create_security_group(
-        GroupName='a-security-group', Description='First One')
-    vpc = ec2.create_vpc(CidrBlock='172.28.7.0/24', InstanceTenancy='default')
-    subnet1 = ec2.create_subnet(
-        VpcId=vpc.id,
-        CidrBlock='172.28.7.192/26',
-        AvailabilityZone='us-east-1a')
-    subnet2 = ec2.create_subnet(
-        VpcId=vpc.id,
-        CidrBlock='172.28.7.192/26',
-        AvailabilityZone='us-east-1b')
-
-    response = conn.create_load_balancer(
-        Name='my-lb',
-        Subnets=[subnet1.id, subnet2.id],
-        SecurityGroups=[security_group.id],
-        Scheme='internal',
-        Tags=[{'Key': 'key_name', 'Value': 'a_value'}])
-
-    lb = response.get('LoadBalancers')[0]
-
-    lb.get('DNSName').should.equal("my-lb-1.us-east-1.elb.amazonaws.com")
-    lb.get('LoadBalancerArn').should.equal(
-        'arn:aws:elasticloadbalancing:us-east-1:1:loadbalancer/my-lb/50dc6c495c0c9188')
-    lb.get('SecurityGroups').should.equal([security_group.id])
-    lb.get('AvailabilityZones').should.equal([
-        {'SubnetId': subnet1.id, 'ZoneName': 'us-east-1a'},
-        {'SubnetId': subnet2.id, 'ZoneName': 'us-east-1b'}])
-
-    # Ensure the tags persisted
-    response = conn.describe_tags(ResourceArns=[lb.get('LoadBalancerArn')])
-    tags = {d['Key']: d['Value']
-            for d in response['TagDescriptions'][0]['Tags']}
-    tags.should.equal({'key_name': 'a_value'})
-
-
-@mock_elbv2
-@mock_ec2
-def test_describe_load_balancers():
-    conn = boto3.client('elbv2', region_name='us-east-1')
-    ec2 = boto3.resource('ec2', region_name='us-east-1')
-
-    security_group = ec2.create_security_group(
-        GroupName='a-security-group', Description='First One')
-    vpc = ec2.create_vpc(CidrBlock='172.28.7.0/24', InstanceTenancy='default')
-    subnet1 = ec2.create_subnet(
-        VpcId=vpc.id,
-        CidrBlock='172.28.7.192/26',
-        AvailabilityZone='us-east-1a')
-    subnet2 = ec2.create_subnet(
-        VpcId=vpc.id,
-        CidrBlock='172.28.7.192/26',
-        AvailabilityZone='us-east-1b')
-
-    conn.create_load_balancer(
-        Name='my-lb',
-        Subnets=[subnet1.id, subnet2.id],
-        SecurityGroups=[security_group.id],
-        Scheme='internal',
-        Tags=[{'Key': 'key_name', 'Value': 'a_value'}])
-
-    response = conn.describe_load_balancers()
-
-    response.get('LoadBalancers').should.have.length_of(1)
-    lb = response.get('LoadBalancers')[0]
-    lb.get('LoadBalancerName').should.equal('my-lb')
-
-    response = conn.describe_load_balancers(
-        LoadBalancerArns=[lb.get('LoadBalancerArn')])
-    response.get('LoadBalancers')[0].get(
-        'LoadBalancerName').should.equal('my-lb')
-
-    response = conn.describe_load_balancers(Names=['my-lb'])
-    response.get('LoadBalancers')[0].get(
-        'LoadBalancerName').should.equal('my-lb')
-
-    with assert_raises(ClientError):
-        conn.describe_load_balancers(LoadBalancerArns=['not-a/real/arn'])
-    with assert_raises(ClientError):
-        conn.describe_load_balancers(Names=['nope'])
-
-
-@mock_elbv2
-@mock_ec2
-def test_add_remove_tags():
-    conn = boto3.client('elbv2', region_name='us-east-1')
-
-    ec2 = boto3.resource('ec2', region_name='us-east-1')
-
-    security_group = ec2.create_security_group(
-        GroupName='a-security-group', Description='First One')
-    vpc = ec2.create_vpc(CidrBlock='172.28.7.0/24', InstanceTenancy='default')
-    subnet1 = ec2.create_subnet(
-        VpcId=vpc.id,
-        CidrBlock='172.28.7.192/26',
-        AvailabilityZone='us-east-1a')
-    subnet2 = ec2.create_subnet(
-        VpcId=vpc.id,
-        CidrBlock='172.28.7.192/26',
-        AvailabilityZone='us-east-1b')
-
-    conn.create_load_balancer(
-        Name='my-lb',
-        Subnets=[subnet1.id, subnet2.id],
-        SecurityGroups=[security_group.id],
-        Scheme='internal',
-        Tags=[{'Key': 'key_name', 'Value': 'a_value'}])
-
-    lbs = conn.describe_load_balancers()['LoadBalancers']
-    lbs.should.have.length_of(1)
-    lb = lbs[0]
-
-    with assert_raises(ClientError):
-        conn.add_tags(ResourceArns=['missing-arn'],
-                      Tags=[{
-                          'Key': 'a',
-                          'Value': 'b'
-                      }])
-
-    conn.add_tags(ResourceArns=[lb.get('LoadBalancerArn')],
-                  Tags=[{
-                      'Key': 'a',
-                      'Value': 'b'
-                  }])
-
-    tags = {d['Key']: d['Value'] for d in conn.describe_tags(
-        ResourceArns=[lb.get('LoadBalancerArn')])['TagDescriptions'][0]['Tags']}
-    tags.should.have.key('a').which.should.equal('b')
-
-    conn.add_tags(ResourceArns=[lb.get('LoadBalancerArn')],
-                  Tags=[{
-                      'Key': 'a',
-                      'Value': 'b'
-                  }, {
-                      'Key': 'b',
-                      'Value': 'b'
-                  }, {
-                      'Key': 'c',
-                      'Value': 'b'
-                  }, {
-                      'Key': 'd',
-                      'Value': 'b'
-                  }, {
-                      'Key': 'e',
-                      'Value': 'b'
-                  }, {
-                      'Key': 'f',
-                      'Value': 'b'
-                  }, {
-                      'Key': 'g',
-                      'Value': 'b'
-                  }, {
-                      'Key': 'h',
-                      'Value': 'b'
-                  }, {
-                      'Key': 'j',
-                      'Value': 'b'
-                  }])
-
-    conn.add_tags.when.called_with(ResourceArns=[lb.get('LoadBalancerArn')],
-                                   Tags=[{
-                                       'Key': 'k',
-                                       'Value': 'b'
-                                   }]).should.throw(botocore.exceptions.ClientError)
-
-    conn.add_tags(ResourceArns=[lb.get('LoadBalancerArn')],
-                  Tags=[{
-                      'Key': 'j',
-                      'Value': 'c'
-                  }])
-
-    tags = {d['Key']: d['Value'] for d in conn.describe_tags(
-        ResourceArns=[lb.get('LoadBalancerArn')])['TagDescriptions'][0]['Tags']}
-
-    tags.should.have.key('a').which.should.equal('b')
-    tags.should.have.key('b').which.should.equal('b')
-    tags.should.have.key('c').which.should.equal('b')
-    tags.should.have.key('d').which.should.equal('b')
-    tags.should.have.key('e').which.should.equal('b')
-    tags.should.have.key('f').which.should.equal('b')
-    tags.should.have.key('g').which.should.equal('b')
-    tags.should.have.key('h').which.should.equal('b')
-    tags.should.have.key('j').which.should.equal('c')
-    tags.shouldnt.have.key('k')
-
-    conn.remove_tags(ResourceArns=[lb.get('LoadBalancerArn')],
-                     TagKeys=['a'])
-
-    tags = {d['Key']: d['Value'] for d in conn.describe_tags(
-        ResourceArns=[lb.get('LoadBalancerArn')])['TagDescriptions'][0]['Tags']}
-
-    tags.shouldnt.have.key('a')
-    tags.should.have.key('b').which.should.equal('b')
-    tags.should.have.key('c').which.should.equal('b')
-    tags.should.have.key('d').which.should.equal('b')
-    tags.should.have.key('e').which.should.equal('b')
-    tags.should.have.key('f').which.should.equal('b')
-    tags.should.have.key('g').which.should.equal('b')
-    tags.should.have.key('h').which.should.equal('b')
-    tags.should.have.key('j').which.should.equal('c')
-
-
-@mock_elbv2
-@mock_ec2
-def test_create_elb_in_multiple_region():
-    for region in ['us-west-1', 'us-west-2']:
-        conn = boto3.client('elbv2', region_name=region)
-        ec2 = boto3.resource('ec2', region_name=region)
-
-        security_group = ec2.create_security_group(
-            GroupName='a-security-group', Description='First One')
-        vpc = ec2.create_vpc(
-            CidrBlock='172.28.7.0/24',
-            InstanceTenancy='default')
-        subnet1 = ec2.create_subnet(
-            VpcId=vpc.id,
-            CidrBlock='172.28.7.192/26',
-            AvailabilityZone=region + 'a')
-        subnet2 = ec2.create_subnet(
-            VpcId=vpc.id,
-            CidrBlock='172.28.7.192/26',
-            AvailabilityZone=region + 'b')
-
-        conn.create_load_balancer(
-            Name='my-lb',
-            Subnets=[subnet1.id, subnet2.id],
-            SecurityGroups=[security_group.id],
-            Scheme='internal',
-            Tags=[{'Key': 'key_name', 'Value': 'a_value'}])
-
-    list(
-        boto3.client(
-            'elbv2',
-            region_name='us-west-1').describe_load_balancers().get('LoadBalancers')
-    ).should.have.length_of(1)
-    list(
-        boto3.client(
-            'elbv2',
-            region_name='us-west-2').describe_load_balancers().get('LoadBalancers')
-    ).should.have.length_of(1)
-
-
-@mock_elbv2
-@mock_ec2
-def test_create_target_group_and_listeners():
-    conn = boto3.client('elbv2', region_name='us-east-1')
-    ec2 = boto3.resource('ec2', region_name='us-east-1')
-
-    security_group = ec2.create_security_group(
-        GroupName='a-security-group', Description='First One')
-    vpc = ec2.create_vpc(CidrBlock='172.28.7.0/24', InstanceTenancy='default')
-    subnet1 = ec2.create_subnet(
-        VpcId=vpc.id,
-        CidrBlock='172.28.7.192/26',
-        AvailabilityZone='us-east-1a')
-    subnet2 = ec2.create_subnet(
-        VpcId=vpc.id,
-        CidrBlock='172.28.7.192/26',
-        AvailabilityZone='us-east-1b')
-
-    response = conn.create_load_balancer(
-        Name='my-lb',
-        Subnets=[subnet1.id, subnet2.id],
-        SecurityGroups=[security_group.id],
-        Scheme='internal',
-        Tags=[{'Key': 'key_name', 'Value': 'a_value'}])
-
-    load_balancer_arn = response.get('LoadBalancers')[0].get('LoadBalancerArn')
-
-    # Can't create a target group with an invalid protocol
-    with assert_raises(ClientError):
-        conn.create_target_group(
-            Name='a-target',
-            Protocol='HTTP',
-            Port=8080,
-            VpcId=vpc.id,
-            HealthCheckProtocol='/HTTP',
-            HealthCheckPort='8080',
-            HealthCheckPath='/',
-            HealthCheckIntervalSeconds=5,
-            HealthCheckTimeoutSeconds=5,
-            HealthyThresholdCount=5,
-            UnhealthyThresholdCount=2,
-            Matcher={'HttpCode': '200'})
-    response = conn.create_target_group(
-        Name='a-target',
-        Protocol='HTTP',
-        Port=8080,
-        VpcId=vpc.id,
-        HealthCheckProtocol='HTTP',
-        HealthCheckPort='8080',
-        HealthCheckPath='/',
-        HealthCheckIntervalSeconds=5,
-        HealthCheckTimeoutSeconds=5,
-        HealthyThresholdCount=5,
-        UnhealthyThresholdCount=2,
-        Matcher={'HttpCode': '200'})
-    target_group = response.get('TargetGroups')[0]
-    target_group_arn = target_group['TargetGroupArn']
-
-    # Add tags to the target group
-    conn.add_tags(ResourceArns=[target_group_arn], Tags=[
-                  {'Key': 'target', 'Value': 'group'}])
-    conn.describe_tags(ResourceArns=[target_group_arn])['TagDescriptions'][0]['Tags'].should.equal(
-        [{'Key': 'target', 'Value': 'group'}])
-
-    # Check it's in the describe_target_groups response
-    response = conn.describe_target_groups()
-    response.get('TargetGroups').should.have.length_of(1)
-
-    # Plain HTTP listener
-    response = conn.create_listener(
-        LoadBalancerArn=load_balancer_arn,
-        Protocol='HTTP',
-        Port=80,
-        DefaultActions=[{'Type': 'forward', 'TargetGroupArn': target_group.get('TargetGroupArn')}])
-    listener = response.get('Listeners')[0]
-    listener.get('Port').should.equal(80)
-    listener.get('Protocol').should.equal('HTTP')
-    listener.get('DefaultActions').should.equal([{
-        'TargetGroupArn': target_group.get('TargetGroupArn'),
-        'Type': 'forward'}])
-    http_listener_arn = listener.get('ListenerArn')
-
-    response = conn.describe_target_groups(LoadBalancerArn=load_balancer_arn,
-                                           Names=['a-target'])
-    response.get('TargetGroups').should.have.length_of(1)
-
-    # And another with SSL
-    response = conn.create_listener(
-        LoadBalancerArn=load_balancer_arn,
-        Protocol='HTTPS',
-        Port=443,
-        Certificates=[
-            {'CertificateArn': 'arn:aws:iam:123456789012:server-certificate/test-cert'}],
-        DefaultActions=[{'Type': 'forward', 'TargetGroupArn': target_group.get('TargetGroupArn')}])
-    listener = response.get('Listeners')[0]
-    listener.get('Port').should.equal(443)
-    listener.get('Protocol').should.equal('HTTPS')
-    listener.get('Certificates').should.equal([{
-        'CertificateArn': 'arn:aws:iam:123456789012:server-certificate/test-cert',
-    }])
-    listener.get('DefaultActions').should.equal([{
-        'TargetGroupArn': target_group.get('TargetGroupArn'),
-        'Type': 'forward'}])
-
-    https_listener_arn = listener.get('ListenerArn')
-
-    response = conn.describe_listeners(LoadBalancerArn=load_balancer_arn)
-    response.get('Listeners').should.have.length_of(2)
-    response = conn.describe_listeners(ListenerArns=[https_listener_arn])
-    response.get('Listeners').should.have.length_of(1)
-    listener = response.get('Listeners')[0]
-    listener.get('Port').should.equal(443)
-    listener.get('Protocol').should.equal('HTTPS')
-
-    response = conn.describe_listeners(
-        ListenerArns=[
-            http_listener_arn,
-            https_listener_arn])
-    response.get('Listeners').should.have.length_of(2)
-
-    # Try to delete the target group and it fails because there's a
-    # listener referencing it
-    with assert_raises(ClientError) as e:
-        conn.delete_target_group(
-            TargetGroupArn=target_group.get('TargetGroupArn'))
-    e.exception.operation_name.should.equal('DeleteTargetGroup')
-    e.exception.args.should.equal(("An error occurred (ResourceInUse) when calling the DeleteTargetGroup operation: The target group 'arn:aws:elasticloadbalancing:us-east-1:1:targetgroup/a-target/50dc6c495c0c9188' is currently in use by a listener or a rule", ))  # NOQA
-
-    # Delete one listener
-    response = conn.describe_listeners(LoadBalancerArn=load_balancer_arn)
-    response.get('Listeners').should.have.length_of(2)
-    conn.delete_listener(ListenerArn=http_listener_arn)
-    response = conn.describe_listeners(LoadBalancerArn=load_balancer_arn)
-    response.get('Listeners').should.have.length_of(1)
-
-    # Then delete the load balancer
-    conn.delete_load_balancer(LoadBalancerArn=load_balancer_arn)
-
-    # It's gone
-    response = conn.describe_load_balancers()
-    response.get('LoadBalancers').should.have.length_of(0)
-
-    # And it deleted the remaining listener
-    response = conn.describe_listeners(
-        ListenerArns=[
-            http_listener_arn,
-            https_listener_arn])
-    response.get('Listeners').should.have.length_of(0)
-
-    # But not the target groups
-    response = conn.describe_target_groups()
-    response.get('TargetGroups').should.have.length_of(1)
-
-    # Which we'll now delete
-    conn.delete_target_group(TargetGroupArn=target_group.get('TargetGroupArn'))
-    response = conn.describe_target_groups()
-    response.get('TargetGroups').should.have.length_of(0)
-
-
-@mock_elbv2
-@mock_ec2
-def test_create_target_group_without_non_required_parameters():
-    conn = boto3.client('elbv2', region_name='us-east-1')
-    ec2 = boto3.resource('ec2', region_name='us-east-1')
-
-    security_group = ec2.create_security_group(
-        GroupName='a-security-group', Description='First One')
-    vpc = ec2.create_vpc(CidrBlock='172.28.7.0/24', InstanceTenancy='default')
-    subnet1 = ec2.create_subnet(
-        VpcId=vpc.id,
-        CidrBlock='172.28.7.192/26',
-        AvailabilityZone='us-east-1a')
-    subnet2 = ec2.create_subnet(
-        VpcId=vpc.id,
-        CidrBlock='172.28.7.192/26',
-        AvailabilityZone='us-east-1b')
-
-    response = conn.create_load_balancer(
-        Name='my-lb',
-        Subnets=[subnet1.id, subnet2.id],
-        SecurityGroups=[security_group.id],
-        Scheme='internal',
-        Tags=[{'Key': 'key_name', 'Value': 'a_value'}])
-
-    # request without HealthCheckIntervalSeconds parameter
-    # which is default to 30 seconds
-    response = conn.create_target_group(
-        Name='a-target',
-        Protocol='HTTP',
-        Port=8080,
-        VpcId=vpc.id,
-        HealthCheckProtocol='HTTP',
-        HealthCheckPort='8080'
-    )
-    target_group = response.get('TargetGroups')[0]
-    target_group.should_not.be.none
-
-
-@mock_elbv2
-@mock_ec2
-def test_create_invalid_target_group():
-    conn = boto3.client('elbv2', region_name='us-east-1')
-    ec2 = boto3.resource('ec2', region_name='us-east-1')
-
-    vpc = ec2.create_vpc(CidrBlock='172.28.7.0/24', InstanceTenancy='default')
-
-    # Fail to create target group with name which length is 33
-    long_name = 'A' * 33
-    with assert_raises(ClientError):
-        conn.create_target_group(
-            Name=long_name,
-            Protocol='HTTP',
-            Port=8080,
-            VpcId=vpc.id,
-            HealthCheckProtocol='HTTP',
-            HealthCheckPort='8080',
-            HealthCheckPath='/',
-            HealthCheckIntervalSeconds=5,
-            HealthCheckTimeoutSeconds=5,
-            HealthyThresholdCount=5,
-            UnhealthyThresholdCount=2,
-            Matcher={'HttpCode': '200'})
-
-    invalid_names = [
-        '-name',
-        'name-',
-        '-name-',
-        'example.com',
-        'test@test',
-        'Na--me']
-    for name in invalid_names:
-        with assert_raises(ClientError):
-            conn.create_target_group(
-                Name=name,
-                Protocol='HTTP',
-                Port=8080,
-                VpcId=vpc.id,
-                HealthCheckProtocol='HTTP',
-                HealthCheckPort='8080',
-                HealthCheckPath='/',
-                HealthCheckIntervalSeconds=5,
-                HealthCheckTimeoutSeconds=5,
-                HealthyThresholdCount=5,
-                UnhealthyThresholdCount=2,
-                Matcher={'HttpCode': '200'})
-
-    valid_names = ['name', 'Name', '000']
-    for name in valid_names:
-        conn.create_target_group(
-            Name=name,
-            Protocol='HTTP',
-            Port=8080,
-            VpcId=vpc.id,
-            HealthCheckProtocol='HTTP',
-            HealthCheckPort='8080',
-            HealthCheckPath='/',
-            HealthCheckIntervalSeconds=5,
-            HealthCheckTimeoutSeconds=5,
-            HealthyThresholdCount=5,
-            UnhealthyThresholdCount=2,
-            Matcher={'HttpCode': '200'})
-
-
-@mock_elbv2
-@mock_ec2
-def test_describe_paginated_balancers():
-    conn = boto3.client('elbv2', region_name='us-east-1')
-    ec2 = boto3.resource('ec2', region_name='us-east-1')
-
-    security_group = ec2.create_security_group(
-        GroupName='a-security-group', Description='First One')
-    vpc = ec2.create_vpc(CidrBlock='172.28.7.0/24', InstanceTenancy='default')
-    subnet1 = ec2.create_subnet(
-        VpcId=vpc.id,
-        CidrBlock='172.28.7.192/26',
-        AvailabilityZone='us-east-1a')
-    subnet2 = ec2.create_subnet(
-        VpcId=vpc.id,
-        CidrBlock='172.28.7.192/26',
-        AvailabilityZone='us-east-1b')
-
-    for i in range(51):
-        conn.create_load_balancer(
-            Name='my-lb%d' % i,
-            Subnets=[subnet1.id, subnet2.id],
-            SecurityGroups=[security_group.id],
-            Scheme='internal',
-            Tags=[{'Key': 'key_name', 'Value': 'a_value'}])
-
-    resp = conn.describe_load_balancers()
-    resp['LoadBalancers'].should.have.length_of(50)
-    resp['NextMarker'].should.equal(
-        resp['LoadBalancers'][-1]['LoadBalancerName'])
-    resp2 = conn.describe_load_balancers(Marker=resp['NextMarker'])
-    resp2['LoadBalancers'].should.have.length_of(1)
-    assert 'NextToken' not in resp2.keys()
-
-
-@mock_elbv2
-@mock_ec2
-def test_delete_load_balancer():
-    conn = boto3.client('elbv2', region_name='us-east-1')
-    ec2 = boto3.resource('ec2', region_name='us-east-1')
-
-    security_group = ec2.create_security_group(
-        GroupName='a-security-group', Description='First One')
-    vpc = ec2.create_vpc(CidrBlock='172.28.7.0/24', InstanceTenancy='default')
-    subnet1 = ec2.create_subnet(
-        VpcId=vpc.id,
-        CidrBlock='172.28.7.192/26',
-        AvailabilityZone='us-east-1a')
-    subnet2 = ec2.create_subnet(
-        VpcId=vpc.id,
-        CidrBlock='172.28.7.192/26',
-        AvailabilityZone='us-east-1b')
-
-    response = conn.create_load_balancer(
-        Name='my-lb',
-        Subnets=[subnet1.id, subnet2.id],
-        SecurityGroups=[security_group.id],
-        Scheme='internal',
-        Tags=[{'Key': 'key_name', 'Value': 'a_value'}])
-
-    response.get('LoadBalancers').should.have.length_of(1)
-    lb = response.get('LoadBalancers')[0]
-
-    conn.delete_load_balancer(LoadBalancerArn=lb.get('LoadBalancerArn'))
-    balancers = conn.describe_load_balancers().get('LoadBalancers')
-    balancers.should.have.length_of(0)
-
-
-@mock_ec2
-@mock_elbv2
-def test_register_targets():
-    conn = boto3.client('elbv2', region_name='us-east-1')
-    ec2 = boto3.resource('ec2', region_name='us-east-1')
-
-    security_group = ec2.create_security_group(
-        GroupName='a-security-group', Description='First One')
-    vpc = ec2.create_vpc(CidrBlock='172.28.7.0/24', InstanceTenancy='default')
-    subnet1 = ec2.create_subnet(
-        VpcId=vpc.id,
-        CidrBlock='172.28.7.192/26',
-        AvailabilityZone='us-east-1a')
-    subnet2 = ec2.create_subnet(
-        VpcId=vpc.id,
-        CidrBlock='172.28.7.192/26',
-        AvailabilityZone='us-east-1b')
-
-    conn.create_load_balancer(
-        Name='my-lb',
-        Subnets=[subnet1.id, subnet2.id],
-        SecurityGroups=[security_group.id],
-        Scheme='internal',
-        Tags=[{'Key': 'key_name', 'Value': 'a_value'}])
-
-    response = conn.create_target_group(
-        Name='a-target',
-        Protocol='HTTP',
-        Port=8080,
-        VpcId=vpc.id,
-        HealthCheckProtocol='HTTP',
-        HealthCheckPort='8080',
-        HealthCheckPath='/',
-        HealthCheckIntervalSeconds=5,
-        HealthCheckTimeoutSeconds=5,
-        HealthyThresholdCount=5,
-        UnhealthyThresholdCount=2,
-        Matcher={'HttpCode': '200'})
-    target_group = response.get('TargetGroups')[0]
-
-    # No targets registered yet
-    response = conn.describe_target_health(
-        TargetGroupArn=target_group.get('TargetGroupArn'))
-    response.get('TargetHealthDescriptions').should.have.length_of(0)
-
-    response = ec2.create_instances(
-        ImageId='ami-1234abcd', MinCount=2, MaxCount=2)
-    instance_id1 = response[0].id
-    instance_id2 = response[1].id
-
-    response = conn.register_targets(
-        TargetGroupArn=target_group.get('TargetGroupArn'),
-        Targets=[
-            {
-                'Id': instance_id1,
-                'Port': 5060,
-            },
-            {
-                'Id': instance_id2,
-                'Port': 4030,
-            },
-        ])
-
-    response = conn.describe_target_health(
-        TargetGroupArn=target_group.get('TargetGroupArn'))
-    response.get('TargetHealthDescriptions').should.have.length_of(2)
-
-    response = conn.deregister_targets(
-        TargetGroupArn=target_group.get('TargetGroupArn'),
-        Targets=[{'Id': instance_id2}])
-
-    response = conn.describe_target_health(
-        TargetGroupArn=target_group.get('TargetGroupArn'))
-    response.get('TargetHealthDescriptions').should.have.length_of(1)
-
-
-@mock_ec2
-@mock_elbv2
-def test_target_group_attributes():
-    conn = boto3.client('elbv2', region_name='us-east-1')
-    ec2 = boto3.resource('ec2', region_name='us-east-1')
-
-    security_group = ec2.create_security_group(
-        GroupName='a-security-group', Description='First One')
-    vpc = ec2.create_vpc(CidrBlock='172.28.7.0/24', InstanceTenancy='default')
-    subnet1 = ec2.create_subnet(
-        VpcId=vpc.id,
-        CidrBlock='172.28.7.192/26',
-        AvailabilityZone='us-east-1a')
-    subnet2 = ec2.create_subnet(
-        VpcId=vpc.id,
-        CidrBlock='172.28.7.192/26',
-        AvailabilityZone='us-east-1b')
-
-    response = conn.create_load_balancer(
-        Name='my-lb',
-        Subnets=[subnet1.id, subnet2.id],
-        SecurityGroups=[security_group.id],
-        Scheme='internal',
-        Tags=[{'Key': 'key_name', 'Value': 'a_value'}])
-
-    response = conn.create_target_group(
-        Name='a-target',
-        Protocol='HTTP',
-        Port=8080,
-        VpcId=vpc.id,
-        HealthCheckProtocol='HTTP',
-        HealthCheckPort='8080',
-        HealthCheckPath='/',
-        HealthCheckIntervalSeconds=5,
-        HealthCheckTimeoutSeconds=5,
-        HealthyThresholdCount=5,
-        UnhealthyThresholdCount=2,
-        Matcher={'HttpCode': '200'})
-    target_group = response.get('TargetGroups')[0]
-
-    # Check it's in the describe_target_groups response
-    response = conn.describe_target_groups()
-    response.get('TargetGroups').should.have.length_of(1)
-    target_group_arn = target_group['TargetGroupArn']
-
-    # check if Names filter works
-    response = conn.describe_target_groups(Names=[])
-    response = conn.describe_target_groups(Names=['a-target'])
-    response.get('TargetGroups').should.have.length_of(1)
-    target_group_arn = target_group['TargetGroupArn']
-
-    # The attributes should start with the two defaults
-    response = conn.describe_target_group_attributes(
-        TargetGroupArn=target_group_arn)
-    response['Attributes'].should.have.length_of(2)
-    attributes = {attr['Key']: attr['Value']
-                  for attr in response['Attributes']}
-    attributes['deregistration_delay.timeout_seconds'].should.equal('300')
-    attributes['stickiness.enabled'].should.equal('false')
-
-    # Add cookie stickiness
-    response = conn.modify_target_group_attributes(
-        TargetGroupArn=target_group_arn,
-        Attributes=[
-            {
-                'Key': 'stickiness.enabled',
-                'Value': 'true',
-            },
-            {
-                'Key': 'stickiness.type',
-                'Value': 'lb_cookie',
-            },
-        ])
-
-    # The response should have only the keys updated
-    response['Attributes'].should.have.length_of(2)
-    attributes = {attr['Key']: attr['Value']
-                  for attr in response['Attributes']}
-    attributes['stickiness.type'].should.equal('lb_cookie')
-    attributes['stickiness.enabled'].should.equal('true')
-
-    # These new values should be in the full attribute list
-    response = conn.describe_target_group_attributes(
-        TargetGroupArn=target_group_arn)
-    response['Attributes'].should.have.length_of(3)
-    attributes = {attr['Key']: attr['Value']
-                  for attr in response['Attributes']}
-    attributes['stickiness.type'].should.equal('lb_cookie')
-    attributes['stickiness.enabled'].should.equal('true')
-
-
-@mock_elbv2
-@mock_ec2
-def test_handle_listener_rules():
-    conn = boto3.client('elbv2', region_name='us-east-1')
-    ec2 = boto3.resource('ec2', region_name='us-east-1')
-
-    security_group = ec2.create_security_group(
-        GroupName='a-security-group', Description='First One')
-    vpc = ec2.create_vpc(CidrBlock='172.28.7.0/24', InstanceTenancy='default')
-    subnet1 = ec2.create_subnet(
-        VpcId=vpc.id,
-        CidrBlock='172.28.7.192/26',
-        AvailabilityZone='us-east-1a')
-    subnet2 = ec2.create_subnet(
-        VpcId=vpc.id,
-        CidrBlock='172.28.7.192/26',
-        AvailabilityZone='us-east-1b')
-
-    response = conn.create_load_balancer(
-        Name='my-lb',
-        Subnets=[subnet1.id, subnet2.id],
-        SecurityGroups=[security_group.id],
-        Scheme='internal',
-        Tags=[{'Key': 'key_name', 'Value': 'a_value'}])
-
-    load_balancer_arn = response.get('LoadBalancers')[0].get('LoadBalancerArn')
-
-    # Can't create a target group with an invalid protocol
-    with assert_raises(ClientError):
-        conn.create_target_group(
-            Name='a-target',
-            Protocol='HTTP',
-            Port=8080,
-            VpcId=vpc.id,
-            HealthCheckProtocol='/HTTP',
-            HealthCheckPort='8080',
-            HealthCheckPath='/',
-            HealthCheckIntervalSeconds=5,
-            HealthCheckTimeoutSeconds=5,
-            HealthyThresholdCount=5,
-            UnhealthyThresholdCount=2,
-            Matcher={'HttpCode': '200'})
-    response = conn.create_target_group(
-        Name='a-target',
-        Protocol='HTTP',
-        Port=8080,
-        VpcId=vpc.id,
-        HealthCheckProtocol='HTTP',
-        HealthCheckPort='8080',
-        HealthCheckPath='/',
-        HealthCheckIntervalSeconds=5,
-        HealthCheckTimeoutSeconds=5,
-        HealthyThresholdCount=5,
-        UnhealthyThresholdCount=2,
-        Matcher={'HttpCode': '200'})
-    target_group = response.get('TargetGroups')[0]
-
-    # Plain HTTP listener
-    response = conn.create_listener(
-        LoadBalancerArn=load_balancer_arn,
-        Protocol='HTTP',
-        Port=80,
-        DefaultActions=[{'Type': 'forward', 'TargetGroupArn': target_group.get('TargetGroupArn')}])
-    listener = response.get('Listeners')[0]
-    listener.get('Port').should.equal(80)
-    listener.get('Protocol').should.equal('HTTP')
-    listener.get('DefaultActions').should.equal([{
-        'TargetGroupArn': target_group.get('TargetGroupArn'),
-        'Type': 'forward'}])
-    http_listener_arn = listener.get('ListenerArn')
-
-    # create first rule
-    priority = 100
-    host = 'xxx.example.com'
-    path_pattern = 'foobar'
-    created_rule = conn.create_rule(
-        ListenerArn=http_listener_arn,
-        Priority=priority,
-        Conditions=[{
-            'Field': 'host-header',
-            'Values': [host]
-        },
-            {
-            'Field': 'path-pattern',
-            'Values': [path_pattern]
-        }],
-        Actions=[{
-            'TargetGroupArn': target_group.get('TargetGroupArn'),
-            'Type': 'forward'
-        }]
-    )['Rules'][0]
-    created_rule['Priority'].should.equal('100')
-
-    # check if rules is sorted by priority
-    priority = 50
-    host = 'yyy.example.com'
-    path_pattern = 'foobar'
-    rules = conn.create_rule(
-        ListenerArn=http_listener_arn,
-        Priority=priority,
-        Conditions=[{
-            'Field': 'host-header',
-            'Values': [host]
-        },
-            {
-            'Field': 'path-pattern',
-            'Values': [path_pattern]
-        }],
-        Actions=[{
-            'TargetGroupArn': target_group.get('TargetGroupArn'),
-            'Type': 'forward'
-        }]
-    )
-
-    # test for PriorityInUse
-    with assert_raises(ClientError):
-        conn.create_rule(
-            ListenerArn=http_listener_arn,
-            Priority=priority,
-            Conditions=[{
-                'Field': 'host-header',
-                'Values': [host]
-            },
-                {
-                'Field': 'path-pattern',
-                'Values': [path_pattern]
-            }],
-            Actions=[{
-                'TargetGroupArn': target_group.get('TargetGroupArn'),
-                'Type': 'forward'
-            }]
-        )
-
-    # test for describe listeners
-    obtained_rules = conn.describe_rules(ListenerArn=http_listener_arn)
-    len(obtained_rules['Rules']).should.equal(3)
-    priorities = [rule['Priority'] for rule in obtained_rules['Rules']]
-    priorities.should.equal(['50', '100', 'default'])
-
-    first_rule = obtained_rules['Rules'][0]
-    second_rule = obtained_rules['Rules'][1]
-    obtained_rules = conn.describe_rules(RuleArns=[first_rule['RuleArn']])
-    obtained_rules['Rules'].should.equal([first_rule])
-
-    # test for pagination
-    obtained_rules = conn.describe_rules(
-        ListenerArn=http_listener_arn, PageSize=1)
-    len(obtained_rules['Rules']).should.equal(1)
-    obtained_rules.should.have.key('NextMarker')
-    next_marker = obtained_rules['NextMarker']
-
-    following_rules = conn.describe_rules(
-        ListenerArn=http_listener_arn,
-        PageSize=1,
-        Marker=next_marker)
-    len(following_rules['Rules']).should.equal(1)
-    following_rules.should.have.key('NextMarker')
-    following_rules['Rules'][0]['RuleArn'].should_not.equal(
-        obtained_rules['Rules'][0]['RuleArn'])
-
-    # test for invalid describe rule request
-    with assert_raises(ClientError):
-        conn.describe_rules()
-    with assert_raises(ClientError):
-        conn.describe_rules(RuleArns=[])
-    with assert_raises(ClientError):
-        conn.describe_rules(
-            ListenerArn=http_listener_arn,
-            RuleArns=[first_rule['RuleArn']]
-        )
-
-    # modify rule partially
-    new_host = 'new.example.com'
-    new_path_pattern = 'new_path'
-    modified_rule = conn.modify_rule(
-        RuleArn=first_rule['RuleArn'],
-        Conditions=[{
-            'Field': 'host-header',
-            'Values': [new_host]
-        },
-            {
-                'Field': 'path-pattern',
-                'Values': [new_path_pattern]
-        }]
-    )['Rules'][0]
-
-    rules = conn.describe_rules(ListenerArn=http_listener_arn)
-    obtained_rule = rules['Rules'][0]
-    modified_rule.should.equal(obtained_rule)
-    obtained_rule['Conditions'][0]['Values'][0].should.equal(new_host)
-    obtained_rule['Conditions'][1]['Values'][0].should.equal(new_path_pattern)
-    obtained_rule['Actions'][0]['TargetGroupArn'].should.equal(
-        target_group.get('TargetGroupArn'))
-
-    # modify priority
-    conn.set_rule_priorities(
-        RulePriorities=[
-            {'RuleArn': first_rule['RuleArn'],
-             'Priority': int(first_rule['Priority']) - 1}
-        ]
-    )
-    with assert_raises(ClientError):
-        conn.set_rule_priorities(
-            RulePriorities=[
-                {'RuleArn': first_rule['RuleArn'], 'Priority': 999},
-                {'RuleArn': second_rule['RuleArn'], 'Priority': 999}
-            ]
-        )
-
-    # delete
-    arn = first_rule['RuleArn']
-    conn.delete_rule(RuleArn=arn)
-    rules = conn.describe_rules(ListenerArn=http_listener_arn)['Rules']
-    len(rules).should.equal(2)
-
-    # test for invalid action type
-    safe_priority = 2
-    with assert_raises(ClientError):
-        conn.create_rule(
-            ListenerArn=http_listener_arn,
-            Priority=safe_priority,
-            Conditions=[{
-                'Field': 'host-header',
-                'Values': [host]
-            },
-                {
-                'Field': 'path-pattern',
-                'Values': [path_pattern]
-            }],
-            Actions=[{
-                'TargetGroupArn': target_group.get('TargetGroupArn'),
-                'Type': 'forward2'
-            }]
-        )
-
-    # test for invalid action type
-    safe_priority = 2
-    invalid_target_group_arn = target_group.get('TargetGroupArn') + 'x'
-    with assert_raises(ClientError):
-        conn.create_rule(
-            ListenerArn=http_listener_arn,
-            Priority=safe_priority,
-            Conditions=[{
-                'Field': 'host-header',
-                'Values': [host]
-            },
-                {
-                'Field': 'path-pattern',
-                'Values': [path_pattern]
-            }],
-            Actions=[{
-                'TargetGroupArn': invalid_target_group_arn,
-                'Type': 'forward'
-            }]
-        )
-
-    # test for invalid condition field_name
-    safe_priority = 2
-    with assert_raises(ClientError):
-        conn.create_rule(
-            ListenerArn=http_listener_arn,
-            Priority=safe_priority,
-            Conditions=[{
-                'Field': 'xxxxxxx',
-                'Values': [host]
-            }],
-            Actions=[{
-                'TargetGroupArn': target_group.get('TargetGroupArn'),
-                'Type': 'forward'
-            }]
-        )
-
-    # test for emptry condition value
-    safe_priority = 2
-    with assert_raises(ClientError):
-        conn.create_rule(
-            ListenerArn=http_listener_arn,
-            Priority=safe_priority,
-            Conditions=[{
-                'Field': 'host-header',
-                'Values': []
-            }],
-            Actions=[{
-                'TargetGroupArn': target_group.get('TargetGroupArn'),
-                'Type': 'forward'
-            }]
-        )
-
-    # test for multiple condition value
-    safe_priority = 2
-    with assert_raises(ClientError):
-        conn.create_rule(
-            ListenerArn=http_listener_arn,
-            Priority=safe_priority,
-            Conditions=[{
-                'Field': 'host-header',
-                'Values': [host, host]
-            }],
-            Actions=[{
-                'TargetGroupArn': target_group.get('TargetGroupArn'),
-                'Type': 'forward'
-            }]
-        )
-
-
-@mock_elbv2
-@mock_ec2
-def test_describe_invalid_target_group():
-    conn = boto3.client('elbv2', region_name='us-east-1')
-    ec2 = boto3.resource('ec2', region_name='us-east-1')
-
-    security_group = ec2.create_security_group(
-        GroupName='a-security-group', Description='First One')
-    vpc = ec2.create_vpc(CidrBlock='172.28.7.0/24', InstanceTenancy='default')
-    subnet1 = ec2.create_subnet(
-        VpcId=vpc.id,
-        CidrBlock='172.28.7.192/26',
-        AvailabilityZone='us-east-1a')
-    subnet2 = ec2.create_subnet(
-        VpcId=vpc.id,
-        CidrBlock='172.28.7.192/26',
-        AvailabilityZone='us-east-1b')
-
-    response = conn.create_load_balancer(
-        Name='my-lb',
-        Subnets=[subnet1.id, subnet2.id],
-        SecurityGroups=[security_group.id],
-        Scheme='internal',
-        Tags=[{'Key': 'key_name', 'Value': 'a_value'}])
-
-    response.get('LoadBalancers')[0].get('LoadBalancerArn')
-
-    response = conn.create_target_group(
-        Name='a-target',
-        Protocol='HTTP',
-        Port=8080,
-        VpcId=vpc.id,
-        HealthCheckProtocol='HTTP',
-        HealthCheckPort='8080',
-        HealthCheckPath='/',
-        HealthCheckIntervalSeconds=5,
-        HealthCheckTimeoutSeconds=5,
-        HealthyThresholdCount=5,
-        UnhealthyThresholdCount=2,
-        Matcher={'HttpCode': '200'})
-
-    # Check error raises correctly
-    with assert_raises(ClientError):
-        conn.describe_target_groups(Names=['invalid'])
-
-
-@mock_elbv2
-@mock_ec2
-def test_describe_target_groups_no_arguments():
-    conn = boto3.client('elbv2', region_name='us-east-1')
-    ec2 = boto3.resource('ec2', region_name='us-east-1')
-
-    security_group = ec2.create_security_group(
-        GroupName='a-security-group', Description='First One')
-    vpc = ec2.create_vpc(CidrBlock='172.28.7.0/24', InstanceTenancy='default')
-    subnet1 = ec2.create_subnet(
-        VpcId=vpc.id,
-        CidrBlock='172.28.7.192/26',
-        AvailabilityZone='us-east-1a')
-    subnet2 = ec2.create_subnet(
-        VpcId=vpc.id,
-        CidrBlock='172.28.7.192/26',
-        AvailabilityZone='us-east-1b')
-
-    response = conn.create_load_balancer(
-        Name='my-lb',
-        Subnets=[subnet1.id, subnet2.id],
-        SecurityGroups=[security_group.id],
-        Scheme='internal',
-        Tags=[{'Key': 'key_name', 'Value': 'a_value'}])
-
-    response.get('LoadBalancers')[0].get('LoadBalancerArn')
-
-    conn.create_target_group(
-        Name='a-target',
-        Protocol='HTTP',
-        Port=8080,
-        VpcId=vpc.id,
-        HealthCheckProtocol='HTTP',
-        HealthCheckPort='8080',
-        HealthCheckPath='/',
-        HealthCheckIntervalSeconds=5,
-        HealthCheckTimeoutSeconds=5,
-        HealthyThresholdCount=5,
-        UnhealthyThresholdCount=2,
-        Matcher={'HttpCode': '200'})
-
-    assert len(conn.describe_target_groups()['TargetGroups']) == 1
-
-
-@mock_elbv2
-def test_describe_account_limits():
-    client = boto3.client('elbv2', region_name='eu-central-1')
-
-    resp = client.describe_account_limits()
-    resp['Limits'][0].should.contain('Name')
-    resp['Limits'][0].should.contain('Max')
-
-
-@mock_elbv2
-def test_describe_ssl_policies():
-    client = boto3.client('elbv2', region_name='eu-central-1')
-
-    resp = client.describe_ssl_policies()
-    len(resp['SslPolicies']).should.equal(5)
-
-    resp = client.describe_ssl_policies(Names=['ELBSecurityPolicy-TLS-1-2-2017-01', 'ELBSecurityPolicy-2016-08'])
-    len(resp['SslPolicies']).should.equal(2)
-
-
-@mock_elbv2
-@mock_ec2
-def test_set_ip_address_type():
-    client = boto3.client('elbv2', region_name='us-east-1')
-    ec2 = boto3.resource('ec2', region_name='us-east-1')
-
-    security_group = ec2.create_security_group(
-        GroupName='a-security-group', Description='First One')
-    vpc = ec2.create_vpc(CidrBlock='172.28.7.0/24', InstanceTenancy='default')
-    subnet1 = ec2.create_subnet(
-        VpcId=vpc.id,
-        CidrBlock='172.28.7.192/26',
-        AvailabilityZone='us-east-1a')
-    subnet2 = ec2.create_subnet(
-        VpcId=vpc.id,
-        CidrBlock='172.28.7.192/26',
-        AvailabilityZone='us-east-1b')
-
-    response = client.create_load_balancer(
-        Name='my-lb',
-        Subnets=[subnet1.id, subnet2.id],
-        SecurityGroups=[security_group.id],
-        Scheme='internal',
-        Tags=[{'Key': 'key_name', 'Value': 'a_value'}])
-    arn = response['LoadBalancers'][0]['LoadBalancerArn']
-
-    # Internal LBs cant be dualstack yet
-    with assert_raises(ClientError):
-        client.set_ip_address_type(
-            LoadBalancerArn=arn,
-            IpAddressType='dualstack'
-        )
-
-    # Create internet facing one
-    response = client.create_load_balancer(
-        Name='my-lb2',
-        Subnets=[subnet1.id, subnet2.id],
-        SecurityGroups=[security_group.id],
-        Scheme='internet-facing',
-        Tags=[{'Key': 'key_name', 'Value': 'a_value'}])
-    arn = response['LoadBalancers'][0]['LoadBalancerArn']
-
-    client.set_ip_address_type(
-        LoadBalancerArn=arn,
-        IpAddressType='dualstack'
-    )
-
-
-@mock_elbv2
-@mock_ec2
-def test_set_security_groups():
-    client = boto3.client('elbv2', region_name='us-east-1')
-    ec2 = boto3.resource('ec2', region_name='us-east-1')
-
-    security_group = ec2.create_security_group(
-        GroupName='a-security-group', Description='First One')
-    security_group2 = ec2.create_security_group(
-        GroupName='b-security-group', Description='Second One')
-    vpc = ec2.create_vpc(CidrBlock='172.28.7.0/24', InstanceTenancy='default')
-    subnet1 = ec2.create_subnet(
-        VpcId=vpc.id,
-        CidrBlock='172.28.7.192/26',
-        AvailabilityZone='us-east-1a')
-    subnet2 = ec2.create_subnet(
-        VpcId=vpc.id,
-        CidrBlock='172.28.7.192/26',
-        AvailabilityZone='us-east-1b')
-
-    response = client.create_load_balancer(
-        Name='my-lb',
-        Subnets=[subnet1.id, subnet2.id],
-        SecurityGroups=[security_group.id],
-        Scheme='internal',
-        Tags=[{'Key': 'key_name', 'Value': 'a_value'}])
-    arn = response['LoadBalancers'][0]['LoadBalancerArn']
-
-    client.set_security_groups(
-        LoadBalancerArn=arn,
-        SecurityGroups=[security_group.id, security_group2.id]
-    )
-
-    resp = client.describe_load_balancers(LoadBalancerArns=[arn])
-    len(resp['LoadBalancers'][0]['SecurityGroups']).should.equal(2)
-
-    with assert_raises(ClientError):
-        client.set_security_groups(
-            LoadBalancerArn=arn,
-            SecurityGroups=['non_existant']
-        )
-
-
-@mock_elbv2
-@mock_ec2
-def test_set_subnets():
-    client = boto3.client('elbv2', region_name='us-east-1')
-    ec2 = boto3.resource('ec2', region_name='us-east-1')
-
-    security_group = ec2.create_security_group(
-        GroupName='a-security-group', Description='First One')
-    vpc = ec2.create_vpc(CidrBlock='172.28.7.0/24', InstanceTenancy='default')
-    subnet1 = ec2.create_subnet(
-        VpcId=vpc.id,
-        CidrBlock='172.28.7.192/26',
-        AvailabilityZone='us-east-1a')
-    subnet2 = ec2.create_subnet(
-        VpcId=vpc.id,
-        CidrBlock='172.28.7.192/26',
-        AvailabilityZone='us-east-1b')
-    subnet3 = ec2.create_subnet(
-        VpcId=vpc.id,
-        CidrBlock='172.28.7.192/26',
-        AvailabilityZone='us-east-1c')
-
-    response = client.create_load_balancer(
-        Name='my-lb',
-        Subnets=[subnet1.id, subnet2.id],
-        SecurityGroups=[security_group.id],
-        Scheme='internal',
-        Tags=[{'Key': 'key_name', 'Value': 'a_value'}])
-    arn = response['LoadBalancers'][0]['LoadBalancerArn']
-
-    client.set_subnets(
-        LoadBalancerArn=arn,
-        Subnets=[subnet1.id, subnet2.id, subnet3.id]
-    )
-
-    resp = client.describe_load_balancers(LoadBalancerArns=[arn])
-    len(resp['LoadBalancers'][0]['AvailabilityZones']).should.equal(3)
-
-    # Only 1 AZ
-    with assert_raises(ClientError):
-        client.set_subnets(
-            LoadBalancerArn=arn,
-            Subnets=[subnet1.id]
-        )
-
-    # Multiple subnets in same AZ
-    with assert_raises(ClientError):
-        client.set_subnets(
-            LoadBalancerArn=arn,
-            Subnets=[subnet1.id, subnet2.id, subnet2.id]
-        )
-
-
-@mock_elbv2
-@mock_ec2
-def test_set_subnets():
-    client = boto3.client('elbv2', region_name='us-east-1')
-    ec2 = boto3.resource('ec2', region_name='us-east-1')
-
-    security_group = ec2.create_security_group(
-        GroupName='a-security-group', Description='First One')
-    vpc = ec2.create_vpc(CidrBlock='172.28.7.0/24', InstanceTenancy='default')
-    subnet1 = ec2.create_subnet(
-        VpcId=vpc.id,
-        CidrBlock='172.28.7.192/26',
-        AvailabilityZone='us-east-1a')
-    subnet2 = ec2.create_subnet(
-        VpcId=vpc.id,
-        CidrBlock='172.28.7.192/26',
-        AvailabilityZone='us-east-1b')
-
-    response = client.create_load_balancer(
-        Name='my-lb',
-        Subnets=[subnet1.id, subnet2.id],
-        SecurityGroups=[security_group.id],
-        Scheme='internal',
-        Tags=[{'Key': 'key_name', 'Value': 'a_value'}])
-    arn = response['LoadBalancers'][0]['LoadBalancerArn']
-
-    client.modify_load_balancer_attributes(
-        LoadBalancerArn=arn,
-        Attributes=[{'Key': 'idle_timeout.timeout_seconds', 'Value': '600'}]
-    )
-
-    # Check its 600 not 60
-    response = client.describe_load_balancer_attributes(
-        LoadBalancerArn=arn
-    )
-    idle_timeout = list(filter(lambda item: item['Key'] == 'idle_timeout.timeout_seconds', response['Attributes']))[0]
-    idle_timeout['Value'].should.equal('600')
-
-
-@mock_elbv2
-@mock_ec2
-def test_modify_target_group():
-    client = boto3.client('elbv2', region_name='us-east-1')
-    ec2 = boto3.resource('ec2', region_name='us-east-1')
-
-    vpc = ec2.create_vpc(CidrBlock='172.28.7.0/24', InstanceTenancy='default')
-
-    response = client.create_target_group(
-        Name='a-target',
-        Protocol='HTTP',
-        Port=8080,
-        VpcId=vpc.id,
-        HealthCheckProtocol='HTTP',
-        HealthCheckPort='8080',
-        HealthCheckPath='/',
-        HealthCheckIntervalSeconds=5,
-        HealthCheckTimeoutSeconds=5,
-        HealthyThresholdCount=5,
-        UnhealthyThresholdCount=2,
-        Matcher={'HttpCode': '200'})
-    arn = response.get('TargetGroups')[0]['TargetGroupArn']
-
-    client.modify_target_group(
-        TargetGroupArn=arn,
-        HealthCheckProtocol='HTTPS',
-        HealthCheckPort='8081',
-        HealthCheckPath='/status',
-        HealthCheckIntervalSeconds=10,
-        HealthCheckTimeoutSeconds=10,
-        HealthyThresholdCount=10,
-        UnhealthyThresholdCount=4,
-        Matcher={'HttpCode': '200-399'}
-    )
-
-    response = client.describe_target_groups(
-        TargetGroupArns=[arn]
-    )
-    response['TargetGroups'][0]['Matcher']['HttpCode'].should.equal('200-399')
-    response['TargetGroups'][0]['HealthCheckIntervalSeconds'].should.equal(10)
-    response['TargetGroups'][0]['HealthCheckPath'].should.equal('/status')
-    response['TargetGroups'][0]['HealthCheckPort'].should.equal('8081')
-    response['TargetGroups'][0]['HealthCheckProtocol'].should.equal('HTTPS')
-    response['TargetGroups'][0]['HealthCheckTimeoutSeconds'].should.equal(10)
-    response['TargetGroups'][0]['HealthyThresholdCount'].should.equal(10)
-    response['TargetGroups'][0]['UnhealthyThresholdCount'].should.equal(4)
-
-
-@mock_elbv2
-@mock_ec2
-@mock_acm
-def test_modify_listener_http_to_https():
-    client = boto3.client('elbv2', region_name='eu-central-1')
-    acm = boto3.client('acm', region_name='eu-central-1')
-    ec2 = boto3.resource('ec2', region_name='eu-central-1')
-
-    security_group = ec2.create_security_group(
-        GroupName='a-security-group', Description='First One')
-    vpc = ec2.create_vpc(CidrBlock='172.28.7.0/24', InstanceTenancy='default')
-    subnet1 = ec2.create_subnet(
-        VpcId=vpc.id,
-        CidrBlock='172.28.7.192/26',
-        AvailabilityZone='eu-central-1a')
-    subnet2 = ec2.create_subnet(
-        VpcId=vpc.id,
-        CidrBlock='172.28.7.192/26',
-        AvailabilityZone='eu-central-1b')
-
-    response = client.create_load_balancer(
-        Name='my-lb',
-        Subnets=[subnet1.id, subnet2.id],
-        SecurityGroups=[security_group.id],
-        Scheme='internal',
-        Tags=[{'Key': 'key_name', 'Value': 'a_value'}])
-
-    load_balancer_arn = response.get('LoadBalancers')[0].get('LoadBalancerArn')
-
-    response = client.create_target_group(
-        Name='a-target',
-        Protocol='HTTP',
-        Port=8080,
-        VpcId=vpc.id,
-        HealthCheckProtocol='HTTP',
-        HealthCheckPort='8080',
-        HealthCheckPath='/',
-        HealthCheckIntervalSeconds=5,
-        HealthCheckTimeoutSeconds=5,
-        HealthyThresholdCount=5,
-        UnhealthyThresholdCount=2,
-        Matcher={'HttpCode': '200'})
-    target_group = response.get('TargetGroups')[0]
-    target_group_arn = target_group['TargetGroupArn']
-
-    # Plain HTTP listener
-    response = client.create_listener(
-        LoadBalancerArn=load_balancer_arn,
-        Protocol='HTTP',
-        Port=80,
-        DefaultActions=[{'Type': 'forward', 'TargetGroupArn': target_group_arn}]
-    )
-    listener_arn = response['Listeners'][0]['ListenerArn']
-
-    response = acm.request_certificate(
-        DomainName='google.com',
-        SubjectAlternativeNames=['google.com', 'www.google.com', 'mail.google.com'],
-    )
-    google_arn = response['CertificateArn']
-    response = acm.request_certificate(
-        DomainName='yahoo.com',
-        SubjectAlternativeNames=['yahoo.com', 'www.yahoo.com', 'mail.yahoo.com'],
-    )
-    yahoo_arn = response['CertificateArn']
-
-    response = client.modify_listener(
-        ListenerArn=listener_arn,
-        Port=443,
-        Protocol='HTTPS',
-        SslPolicy='ELBSecurityPolicy-TLS-1-2-2017-01',
-        Certificates=[
-            {'CertificateArn': google_arn, 'IsDefault': False},
-            {'CertificateArn': yahoo_arn, 'IsDefault': True}
-        ],
-        DefaultActions=[
-            {'Type': 'forward', 'TargetGroupArn': target_group_arn}
-        ]
-    )
-    response['Listeners'][0]['Port'].should.equal(443)
-    response['Listeners'][0]['Protocol'].should.equal('HTTPS')
-    response['Listeners'][0]['SslPolicy'].should.equal('ELBSecurityPolicy-TLS-1-2-2017-01')
-    len(response['Listeners'][0]['Certificates']).should.equal(2)
-
-    # Check default cert, can't do this in server mode
-    if os.environ.get('TEST_SERVER_MODE', 'false').lower() == 'false':
-        listener = elbv2_backends['eu-central-1'].load_balancers[load_balancer_arn].listeners[listener_arn]
-        listener.certificate.should.equal(yahoo_arn)
-
-    # No default cert
-    with assert_raises(ClientError):
-        client.modify_listener(
-            ListenerArn=listener_arn,
-            Port=443,
-            Protocol='HTTPS',
-            SslPolicy='ELBSecurityPolicy-TLS-1-2-2017-01',
-            Certificates=[
-                {'CertificateArn': google_arn, 'IsDefault': False}
-            ],
-            DefaultActions=[
-                {'Type': 'forward', 'TargetGroupArn': target_group_arn}
-            ]
-        )
-
-    # Bad cert
-    with assert_raises(ClientError):
-        client.modify_listener(
-            ListenerArn=listener_arn,
-            Port=443,
-            Protocol='HTTPS',
-            SslPolicy='ELBSecurityPolicy-TLS-1-2-2017-01',
-            Certificates=[
-                {'CertificateArn': 'lalala', 'IsDefault': True}
-            ],
-            DefaultActions=[
-                {'Type': 'forward', 'TargetGroupArn': target_group_arn}
-            ]
-        )
-
-
-@mock_ec2
-@mock_elbv2
-@mock_cloudformation
-def test_create_target_groups_through_cloudformation():
-    cfn_conn = boto3.client('cloudformation', region_name='us-east-1')
-    elbv2_client = boto3.client('elbv2', region_name='us-east-1')
-
-    # test that setting a name manually as well as letting cloudformation create a name both work
-    # this is a special case because test groups have a name length limit of 22 characters, and must be unique
-    # https://docs.aws.amazon.com/AWSCloudFormation/latest/UserGuide/aws-resource-elasticloadbalancingv2-targetgroup.html#cfn-elasticloadbalancingv2-targetgroup-name
-    template = {
-        "AWSTemplateFormatVersion": "2010-09-09",
-        "Description": "ECS Cluster Test CloudFormation",
-        "Resources": {
-            "testVPC": {
-                "Type": "AWS::EC2::VPC",
-                "Properties": {
-                    "CidrBlock": "10.0.0.0/16",
-                },
-            },
-            "testGroup1": {
-                "Type": "AWS::ElasticLoadBalancingV2::TargetGroup",
-                "Properties": {
-                    "Port": 80,
-                    "Protocol": "HTTP",
-                    "VpcId": {"Ref": "testVPC"},
-                },
-            },
-            "testGroup2": {
-                "Type": "AWS::ElasticLoadBalancingV2::TargetGroup",
-                "Properties": {
-                    "Port": 90,
-                    "Protocol": "HTTP",
-                    "VpcId": {"Ref": "testVPC"},
-                },
-            },
-            "testGroup3": {
-                "Type": "AWS::ElasticLoadBalancingV2::TargetGroup",
-                "Properties": {
-                    "Name": "MyTargetGroup",
-                    "Port": 70,
-                    "Protocol": "HTTPS",
-                    "VpcId": {"Ref": "testVPC"},
-                },
-            },
-        }
-    }
-    template_json = json.dumps(template)
-    cfn_conn.create_stack(
-        StackName="test-stack",
-        TemplateBody=template_json,
-    )
-
-    describe_target_groups_response = elbv2_client.describe_target_groups()
-    target_group_dicts = describe_target_groups_response['TargetGroups']
-    assert len(target_group_dicts) == 3
-
-    # there should be 2 target groups with the same prefix of 10 characters (since the random suffix is 12)
-    # and one named MyTargetGroup
-    assert len([tg for tg in target_group_dicts if tg['TargetGroupName'] == 'MyTargetGroup']) == 1
-    assert len(
-        [tg for tg in target_group_dicts if tg['TargetGroupName'].startswith('test-stack')]
-    ) == 2
-=======
 from __future__ import unicode_literals
 
 import json
@@ -3315,5 +1725,4 @@
         'RedirectConfig': {
             'Port': '443', 'Protocol': 'HTTPS', 'StatusCode': 'HTTP_301',
         }
-    },])
->>>>>>> 21917c4b
+    },])