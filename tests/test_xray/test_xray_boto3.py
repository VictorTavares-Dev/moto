<<<<<<< HEAD
from __future__ import unicode_literals

import boto3
import json
import botocore.exceptions
import sure   # noqa

from moto import mock_xray

import datetime


@mock_xray
def test_put_telemetry():
    client = boto3.client('xray', region_name='us-east-1')

    client.put_telemetry_records(
        TelemetryRecords=[
            {
                'Timestamp': datetime.datetime(2015, 1, 1),
                'SegmentsReceivedCount': 123,
                'SegmentsSentCount': 123,
                'SegmentsSpilloverCount': 123,
                'SegmentsRejectedCount': 123,
                'BackendConnectionErrors': {
                    'TimeoutCount': 123,
                    'ConnectionRefusedCount': 123,
                    'HTTPCode4XXCount': 123,
                    'HTTPCode5XXCount': 123,
                    'UnknownHostCount': 123,
                    'OtherCount': 123
                }
            },
        ],
        EC2InstanceId='string',
        Hostname='string',
        ResourceARN='string'
    )


@mock_xray
def test_put_trace_segments():
    client = boto3.client('xray', region_name='us-east-1')

    client.put_trace_segments(
        TraceSegmentDocuments=[
            json.dumps({
                'name': 'example.com',
                'id': '70de5b6f19ff9a0a',
                'start_time': 1.478293361271E9,
                'trace_id': '1-581cf771-a006649127e371903a2de979',
                'end_time': 1.478293361449E9
            })
        ]
    )


@mock_xray
def test_trace_summary():
    client = boto3.client('xray', region_name='us-east-1')

    client.put_trace_segments(
        TraceSegmentDocuments=[
            json.dumps({
                'name': 'example.com',
                'id': '70de5b6f19ff9a0a',
                'start_time': 1.478293361271E9,
                'trace_id': '1-581cf771-a006649127e371903a2de979',
                'in_progress': True
            }),
            json.dumps({
                'name': 'example.com',
                'id': '70de5b6f19ff9a0b',
                'start_time': 1478293365,
                'trace_id': '1-581cf771-a006649127e371903a2de979',
                'end_time': 1478293385
            })
        ]
    )

    client.get_trace_summaries(
        StartTime=datetime.datetime(2014, 1, 1),
        EndTime=datetime.datetime(2017, 1, 1)
    )


@mock_xray
def test_batch_get_trace():
    client = boto3.client('xray', region_name='us-east-1')

    client.put_trace_segments(
        TraceSegmentDocuments=[
            json.dumps({
                'name': 'example.com',
                'id': '70de5b6f19ff9a0a',
                'start_time': 1.478293361271E9,
                'trace_id': '1-581cf771-a006649127e371903a2de979',
                'in_progress': True
            }),
            json.dumps({
                'name': 'example.com',
                'id': '70de5b6f19ff9a0b',
                'start_time': 1478293365,
                'trace_id': '1-581cf771-a006649127e371903a2de979',
                'end_time': 1478293385
            })
        ]
    )

    resp = client.batch_get_traces(
        TraceIds=['1-581cf771-a006649127e371903a2de979', '1-581cf772-b006649127e371903a2de979']
    )
    len(resp['UnprocessedTraceIds']).should.equal(1)
    len(resp['Traces']).should.equal(1)


# Following are not implemented, just testing it returns what boto expects
@mock_xray
def test_batch_get_service_graph():
    client = boto3.client('xray', region_name='us-east-1')

    client.get_service_graph(
        StartTime=datetime.datetime(2014, 1, 1),
        EndTime=datetime.datetime(2017, 1, 1)
    )


@mock_xray
def test_batch_get_trace_graph():
    client = boto3.client('xray', region_name='us-east-1')

    client.batch_get_traces(
        TraceIds=['1-581cf771-a006649127e371903a2de979', '1-581cf772-b006649127e371903a2de979']
    )





=======
from __future__ import unicode_literals

import boto3
import json
import botocore.exceptions
import sure  # noqa

from moto import mock_xray

import datetime


@mock_xray
def test_put_telemetry():
    client = boto3.client("xray", region_name="us-east-1")

    client.put_telemetry_records(
        TelemetryRecords=[
            {
                "Timestamp": datetime.datetime(2015, 1, 1),
                "SegmentsReceivedCount": 123,
                "SegmentsSentCount": 123,
                "SegmentsSpilloverCount": 123,
                "SegmentsRejectedCount": 123,
                "BackendConnectionErrors": {
                    "TimeoutCount": 123,
                    "ConnectionRefusedCount": 123,
                    "HTTPCode4XXCount": 123,
                    "HTTPCode5XXCount": 123,
                    "UnknownHostCount": 123,
                    "OtherCount": 123,
                },
            }
        ],
        EC2InstanceId="string",
        Hostname="string",
        ResourceARN="string",
    )


@mock_xray
def test_put_trace_segments():
    client = boto3.client("xray", region_name="us-east-1")

    client.put_trace_segments(
        TraceSegmentDocuments=[
            json.dumps(
                {
                    "name": "example.com",
                    "id": "70de5b6f19ff9a0a",
                    "start_time": 1.478293361271e9,
                    "trace_id": "1-581cf771-a006649127e371903a2de979",
                    "end_time": 1.478293361449e9,
                }
            )
        ]
    )


@mock_xray
def test_trace_summary():
    client = boto3.client("xray", region_name="us-east-1")

    client.put_trace_segments(
        TraceSegmentDocuments=[
            json.dumps(
                {
                    "name": "example.com",
                    "id": "70de5b6f19ff9a0a",
                    "start_time": 1.478293361271e9,
                    "trace_id": "1-581cf771-a006649127e371903a2de979",
                    "in_progress": True,
                }
            ),
            json.dumps(
                {
                    "name": "example.com",
                    "id": "70de5b6f19ff9a0b",
                    "start_time": 1478293365,
                    "trace_id": "1-581cf771-a006649127e371903a2de979",
                    "end_time": 1478293385,
                }
            ),
        ]
    )

    client.get_trace_summaries(
        StartTime=datetime.datetime(2014, 1, 1), EndTime=datetime.datetime(2017, 1, 1)
    )


@mock_xray
def test_batch_get_trace():
    client = boto3.client("xray", region_name="us-east-1")

    client.put_trace_segments(
        TraceSegmentDocuments=[
            json.dumps(
                {
                    "name": "example.com",
                    "id": "70de5b6f19ff9a0a",
                    "start_time": 1.478293361271e9,
                    "trace_id": "1-581cf771-a006649127e371903a2de979",
                    "in_progress": True,
                }
            ),
            json.dumps(
                {
                    "name": "example.com",
                    "id": "70de5b6f19ff9a0b",
                    "start_time": 1478293365,
                    "trace_id": "1-581cf771-a006649127e371903a2de979",
                    "end_time": 1478293385,
                }
            ),
        ]
    )

    resp = client.batch_get_traces(
        TraceIds=[
            "1-581cf771-a006649127e371903a2de979",
            "1-581cf772-b006649127e371903a2de979",
        ]
    )
    len(resp["UnprocessedTraceIds"]).should.equal(1)
    len(resp["Traces"]).should.equal(1)


# Following are not implemented, just testing it returns what boto expects
@mock_xray
def test_batch_get_service_graph():
    client = boto3.client("xray", region_name="us-east-1")

    client.get_service_graph(
        StartTime=datetime.datetime(2014, 1, 1), EndTime=datetime.datetime(2017, 1, 1)
    )


@mock_xray
def test_batch_get_trace_graph():
    client = boto3.client("xray", region_name="us-east-1")

    client.batch_get_traces(
        TraceIds=[
            "1-581cf771-a006649127e371903a2de979",
            "1-581cf772-b006649127e371903a2de979",
        ]
    )
>>>>>>> b8a1f852
<|MERGE_RESOLUTION|>--- conflicted
+++ resolved
@@ -1,144 +1,3 @@
-<<<<<<< HEAD
-from __future__ import unicode_literals
-
-import boto3
-import json
-import botocore.exceptions
-import sure   # noqa
-
-from moto import mock_xray
-
-import datetime
-
-
-@mock_xray
-def test_put_telemetry():
-    client = boto3.client('xray', region_name='us-east-1')
-
-    client.put_telemetry_records(
-        TelemetryRecords=[
-            {
-                'Timestamp': datetime.datetime(2015, 1, 1),
-                'SegmentsReceivedCount': 123,
-                'SegmentsSentCount': 123,
-                'SegmentsSpilloverCount': 123,
-                'SegmentsRejectedCount': 123,
-                'BackendConnectionErrors': {
-                    'TimeoutCount': 123,
-                    'ConnectionRefusedCount': 123,
-                    'HTTPCode4XXCount': 123,
-                    'HTTPCode5XXCount': 123,
-                    'UnknownHostCount': 123,
-                    'OtherCount': 123
-                }
-            },
-        ],
-        EC2InstanceId='string',
-        Hostname='string',
-        ResourceARN='string'
-    )
-
-
-@mock_xray
-def test_put_trace_segments():
-    client = boto3.client('xray', region_name='us-east-1')
-
-    client.put_trace_segments(
-        TraceSegmentDocuments=[
-            json.dumps({
-                'name': 'example.com',
-                'id': '70de5b6f19ff9a0a',
-                'start_time': 1.478293361271E9,
-                'trace_id': '1-581cf771-a006649127e371903a2de979',
-                'end_time': 1.478293361449E9
-            })
-        ]
-    )
-
-
-@mock_xray
-def test_trace_summary():
-    client = boto3.client('xray', region_name='us-east-1')
-
-    client.put_trace_segments(
-        TraceSegmentDocuments=[
-            json.dumps({
-                'name': 'example.com',
-                'id': '70de5b6f19ff9a0a',
-                'start_time': 1.478293361271E9,
-                'trace_id': '1-581cf771-a006649127e371903a2de979',
-                'in_progress': True
-            }),
-            json.dumps({
-                'name': 'example.com',
-                'id': '70de5b6f19ff9a0b',
-                'start_time': 1478293365,
-                'trace_id': '1-581cf771-a006649127e371903a2de979',
-                'end_time': 1478293385
-            })
-        ]
-    )
-
-    client.get_trace_summaries(
-        StartTime=datetime.datetime(2014, 1, 1),
-        EndTime=datetime.datetime(2017, 1, 1)
-    )
-
-
-@mock_xray
-def test_batch_get_trace():
-    client = boto3.client('xray', region_name='us-east-1')
-
-    client.put_trace_segments(
-        TraceSegmentDocuments=[
-            json.dumps({
-                'name': 'example.com',
-                'id': '70de5b6f19ff9a0a',
-                'start_time': 1.478293361271E9,
-                'trace_id': '1-581cf771-a006649127e371903a2de979',
-                'in_progress': True
-            }),
-            json.dumps({
-                'name': 'example.com',
-                'id': '70de5b6f19ff9a0b',
-                'start_time': 1478293365,
-                'trace_id': '1-581cf771-a006649127e371903a2de979',
-                'end_time': 1478293385
-            })
-        ]
-    )
-
-    resp = client.batch_get_traces(
-        TraceIds=['1-581cf771-a006649127e371903a2de979', '1-581cf772-b006649127e371903a2de979']
-    )
-    len(resp['UnprocessedTraceIds']).should.equal(1)
-    len(resp['Traces']).should.equal(1)
-
-
-# Following are not implemented, just testing it returns what boto expects
-@mock_xray
-def test_batch_get_service_graph():
-    client = boto3.client('xray', region_name='us-east-1')
-
-    client.get_service_graph(
-        StartTime=datetime.datetime(2014, 1, 1),
-        EndTime=datetime.datetime(2017, 1, 1)
-    )
-
-
-@mock_xray
-def test_batch_get_trace_graph():
-    client = boto3.client('xray', region_name='us-east-1')
-
-    client.batch_get_traces(
-        TraceIds=['1-581cf771-a006649127e371903a2de979', '1-581cf772-b006649127e371903a2de979']
-    )
-
-
-
-
-
-=======
 from __future__ import unicode_literals
 
 import boto3
@@ -286,5 +145,4 @@
             "1-581cf771-a006649127e371903a2de979",
             "1-581cf772-b006649127e371903a2de979",
         ]
-    )
->>>>>>> b8a1f852
+    )