from __future__ import unicode_literals
import base64
import sys
from datetime import datetime
import json
import re

from cryptography import x509
from cryptography.hazmat.backends import default_backend

from moto.core.exceptions import RESTError
from moto.core import BaseBackend, BaseModel
from moto.core.utils import iso_8601_datetime_without_milliseconds, iso_8601_datetime_with_milliseconds
from moto.iam.policy_validation import IAMPolicyDocumentValidator

from .aws_managed_policies import aws_managed_policies_data
from .exceptions import IAMNotFoundException, IAMConflictException, IAMReportNotPresentException, IAMLimitExceededException, \
    MalformedCertificate, DuplicateTags, TagKeyTooBig, InvalidTagCharacters, TooManyTags, TagValueTooBig
from .utils import random_access_key, random_alphanumeric, random_resource_id, random_policy_id

ACCOUNT_ID = 123456789012


class MFADevice(object):
    """MFA Device class."""

    def __init__(self,
                 serial_number,
                 authentication_code_1,
                 authentication_code_2):
        self.enable_date = datetime.utcnow()
        self.serial_number = serial_number
        self.authentication_code_1 = authentication_code_1
        self.authentication_code_2 = authentication_code_2

    @property
    def enabled_iso_8601(self):
        return iso_8601_datetime_without_milliseconds(self.enable_date)


class Policy(BaseModel):
    is_attachable = False

    def __init__(self,
                 name,
                 default_version_id=None,
                 description=None,
                 document=None,
                 path=None,
                 create_date=None,
                 update_date=None):
        self.name = name

        self.attachment_count = 0
        self.description = description or ''
        self.id = random_policy_id()
        self.path = path or '/'

        if default_version_id:
            self.default_version_id = default_version_id
            self.next_version_num = int(default_version_id.lstrip('v')) + 1
        else:
            self.default_version_id = 'v1'
            self.next_version_num = 2
        self.versions = [PolicyVersion(self.arn, document, True, self.default_version_id, update_date)]

        self.create_date = create_date if create_date is not None else datetime.utcnow()
        self.update_date = update_date if update_date is not None else datetime.utcnow()

    def update_default_version(self, new_default_version_id):
        for version in self.versions:
            if version.version_id == self.default_version_id:
                version.is_default = False
                break
        self.default_version_id = new_default_version_id

    @property
    def created_iso_8601(self):
        return iso_8601_datetime_with_milliseconds(self.create_date)

    @property
    def updated_iso_8601(self):
        return iso_8601_datetime_with_milliseconds(self.update_date)


class SAMLProvider(BaseModel):
    def __init__(self, name, saml_metadata_document=None):
        self.name = name
        self.saml_metadata_document = saml_metadata_document

    @property
    def arn(self):
        return "arn:aws:iam::{0}:saml-provider/{1}".format(ACCOUNT_ID, self.name)


class PolicyVersion(object):

    def __init__(self,
                 policy_arn,
                 document,
                 is_default=False,
                 version_id='v1',
                 create_date=None):
        self.policy_arn = policy_arn
        self.document = document or {}
        self.is_default = is_default
        self.version_id = version_id

        self.create_date = create_date if create_date is not None else datetime.utcnow()

    @property
    def created_iso_8601(self):
        return iso_8601_datetime_with_milliseconds(self.create_date)


class ManagedPolicy(Policy):
    """Managed policy."""

    is_attachable = True

    def attach_to(self, obj):
        self.attachment_count += 1
        obj.managed_policies[self.arn] = self

    def detach_from(self, obj):
        self.attachment_count -= 1
        del obj.managed_policies[self.arn]

    @property
    def arn(self):
        return "arn:aws:iam::{0}:policy{1}{2}".format(ACCOUNT_ID, self.path, self.name)


class AWSManagedPolicy(ManagedPolicy):
    """AWS-managed policy."""

    @classmethod
    def from_data(cls, name, data):
        return cls(name,
                   default_version_id=data.get('DefaultVersionId'),
                   path=data.get('Path'),
                   document=json.dumps(data.get('Document')),
                   create_date=datetime.strptime(data.get('CreateDate'), "%Y-%m-%dT%H:%M:%S+00:00"),
                   update_date=datetime.strptime(data.get('UpdateDate'), "%Y-%m-%dT%H:%M:%S+00:00"))

    @property
    def arn(self):
        return 'arn:aws:iam::aws:policy{0}{1}'.format(self.path, self.name)


# AWS defines some of its own managed policies and we periodically
# import them via `make aws_managed_policies`
aws_managed_policies = [
    AWSManagedPolicy.from_data(name, d) for name, d
    in json.loads(aws_managed_policies_data).items()]


class InlinePolicy(Policy):
    """TODO: is this needed?"""


class Role(BaseModel):

    def __init__(self, role_id, name, assume_role_policy_document, path, permissions_boundary):
        self.id = role_id
        self.name = name
        self.assume_role_policy_document = assume_role_policy_document
        self.path = path or '/'
        self.policies = {}
        self.managed_policies = {}
        self.create_date = datetime.utcnow()
        self.tags = {}
        self.description = ""
        self.permissions_boundary = permissions_boundary

    @property
    def created_iso_8601(self):
        return iso_8601_datetime_with_milliseconds(self.create_date)

    @classmethod
    def create_from_cloudformation_json(cls, resource_name, cloudformation_json, region_name):
        properties = cloudformation_json['Properties']

        role = iam_backend.create_role(
            role_name=resource_name,
            assume_role_policy_document=properties['AssumeRolePolicyDocument'],
            path=properties.get('Path', '/'),
            permissions_boundary=properties.get('PermissionsBoundary', '')
        )

        policies = properties.get('Policies', [])
        for policy in policies:
            policy_name = policy['PolicyName']
            policy_json = policy['PolicyDocument']
            role.put_policy(policy_name, policy_json)

        return role

    @property
    def arn(self):
        return "arn:aws:iam::{0}:role{1}{2}".format(ACCOUNT_ID, self.path, self.name)

    def put_policy(self, policy_name, policy_json):
        self.policies[policy_name] = policy_json

    def delete_policy(self, policy_name):
        try:
            del self.policies[policy_name]
        except KeyError:
            raise IAMNotFoundException(
                "The role policy with name {0} cannot be found.".format(policy_name))

    @property
    def physical_resource_id(self):
        return self.id

    def get_cfn_attribute(self, attribute_name):
        from moto.cloudformation.exceptions import UnformattedGetAttTemplateException
        if attribute_name == 'Arn':
            raise NotImplementedError('"Fn::GetAtt" : [ "{0}" , "Arn" ]"')
        raise UnformattedGetAttTemplateException()

    def get_tags(self):
        return [self.tags[tag] for tag in self.tags]


class InstanceProfile(BaseModel):

    def __init__(self, instance_profile_id, name, path, roles):
        self.id = instance_profile_id
        self.name = name
        self.path = path or '/'
        self.roles = roles if roles else []
        self.create_date = datetime.utcnow()

    @property
    def created_iso_8601(self):
        return iso_8601_datetime_with_milliseconds(self.create_date)

    @classmethod
    def create_from_cloudformation_json(cls, resource_name, cloudformation_json, region_name):
        properties = cloudformation_json['Properties']

        role_ids = properties['Roles']
        return iam_backend.create_instance_profile(
            name=resource_name,
            path=properties.get('Path', '/'),
            role_ids=role_ids,
        )

    @property
    def arn(self):
        return "arn:aws:iam::{0}:instance-profile{1}{2}".format(ACCOUNT_ID, self.path, self.name)

    @property
    def physical_resource_id(self):
        return self.name

    def get_cfn_attribute(self, attribute_name):
        from moto.cloudformation.exceptions import UnformattedGetAttTemplateException
        if attribute_name == 'Arn':
            return self.arn
        raise UnformattedGetAttTemplateException()


class Certificate(BaseModel):

    def __init__(self, cert_name, cert_body, private_key, cert_chain=None, path=None):
        self.cert_name = cert_name
        self.cert_body = cert_body
        self.private_key = private_key
        self.path = path if path else "/"
        self.cert_chain = cert_chain

    @property
    def physical_resource_id(self):
        return self.name

    @property
    def arn(self):
        return "arn:aws:iam::{0}:server-certificate{1}{2}".format(ACCOUNT_ID, self.path, self.cert_name)


class SigningCertificate(BaseModel):

    def __init__(self, id, user_name, body):
        self.id = id
        self.user_name = user_name
        self.body = body
        self.upload_date = datetime.utcnow()
        self.status = 'Active'

    @property
    def uploaded_iso_8601(self):
        return iso_8601_datetime_without_milliseconds(self.upload_date)


class AccessKey(BaseModel):

    def __init__(self, user_name):
        self.user_name = user_name
        self.access_key_id = random_access_key()
        self.secret_access_key = random_alphanumeric(32)
        self.status = 'Active'
        self.create_date = datetime.utcnow()
        self.last_used = datetime.utcnow()

    @property
    def created_iso_8601(self):
        return iso_8601_datetime_without_milliseconds(self.create_date)

    @property
    def last_used_iso_8601(self):
        return iso_8601_datetime_without_milliseconds(self.last_used)

    def get_cfn_attribute(self, attribute_name):
        from moto.cloudformation.exceptions import UnformattedGetAttTemplateException
        if attribute_name == 'SecretAccessKey':
            return self.secret_access_key
        raise UnformattedGetAttTemplateException()


class Group(BaseModel):

    def __init__(self, name, path='/'):
        self.name = name
        self.id = random_resource_id()
        self.path = path
        self.create_date = datetime.utcnow()

        self.users = []
        self.managed_policies = {}
        self.policies = {}

    @property
    def created_iso_8601(self):
        return iso_8601_datetime_with_milliseconds(self.create_date)

    def get_cfn_attribute(self, attribute_name):
        from moto.cloudformation.exceptions import UnformattedGetAttTemplateException
        if attribute_name == 'Arn':
            raise NotImplementedError('"Fn::GetAtt" : [ "{0}" , "Arn" ]"')
        raise UnformattedGetAttTemplateException()

    @property
    def arn(self):
        if self.path == '/':
            return "arn:aws:iam::{0}:group/{1}".format(ACCOUNT_ID, self.name)

        else:
            return "arn:aws:iam::{0}:group/{1}/{2}".format(ACCOUNT_ID, self.path, self.name)

    def get_policy(self, policy_name):
        try:
            policy_json = self.policies[policy_name]
        except KeyError:
            raise IAMNotFoundException("Policy {0} not found".format(policy_name))

        return {
            'policy_name': policy_name,
            'policy_document': policy_json,
            'group_name': self.name,
        }

    def put_policy(self, policy_name, policy_json):
        self.policies[policy_name] = policy_json

    def list_policies(self):
        return self.policies.keys()


class User(BaseModel):

    def __init__(self, name, path=None):
        self.name = name
        self.id = random_resource_id()
        self.path = path if path else "/"
        self.create_date = datetime.utcnow()
        self.mfa_devices = {}
        self.policies = {}
        self.managed_policies = {}
        self.access_keys = []
        self.password = None
        self.password_reset_required = False
        self.signing_certificates = {}

    @property
    def arn(self):
        return "arn:aws:iam::{0}:user{1}{2}".format(ACCOUNT_ID, self.path, self.name)

    @property
    def created_iso_8601(self):
        return iso_8601_datetime_with_milliseconds(self.create_date)

    def get_policy(self, policy_name):
        policy_json = None
        try:
            policy_json = self.policies[policy_name]
        except KeyError:
            raise IAMNotFoundException(
                "Policy {0} not found".format(policy_name))

        return {
            'policy_name': policy_name,
            'policy_document': policy_json,
            'user_name': self.name,
        }

    def put_policy(self, policy_name, policy_json):
        self.policies[policy_name] = policy_json

    def deactivate_mfa_device(self, serial_number):
        self.mfa_devices.pop(serial_number)

    def delete_policy(self, policy_name):
        if policy_name not in self.policies:
            raise IAMNotFoundException(
                "Policy {0} not found".format(policy_name))

        del self.policies[policy_name]

    def create_access_key(self):
        access_key = AccessKey(self.name)
        self.access_keys.append(access_key)
        return access_key

    def enable_mfa_device(self,
                          serial_number,
                          authentication_code_1,
                          authentication_code_2):
        self.mfa_devices[serial_number] = MFADevice(
            serial_number,
            authentication_code_1,
            authentication_code_2
        )

    def get_all_access_keys(self):
        return self.access_keys

    def delete_access_key(self, access_key_id):
        key = self.get_access_key_by_id(access_key_id)
        self.access_keys.remove(key)

    def update_access_key(self, access_key_id, status):
        key = self.get_access_key_by_id(access_key_id)
        key.status = status

    def get_access_key_by_id(self, access_key_id):
        for key in self.access_keys:
            if key.access_key_id == access_key_id:
                return key
        else:
            raise IAMNotFoundException(
                "The Access Key with id {0} cannot be found".format(access_key_id))

    def get_cfn_attribute(self, attribute_name):
        from moto.cloudformation.exceptions import UnformattedGetAttTemplateException
        if attribute_name == 'Arn':
            raise NotImplementedError('"Fn::GetAtt" : [ "{0}" , "Arn" ]"')
        raise UnformattedGetAttTemplateException()

    def to_csv(self):
        date_format = '%Y-%m-%dT%H:%M:%S+00:00'
        date_created = self.create_date
        # aagrawal,arn:aws:iam::509284790694:user/aagrawal,2014-09-01T22:28:48+00:00,true,2014-11-12T23:36:49+00:00,2014-09-03T18:59:00+00:00,N/A,false,true,2014-09-01T22:28:48+00:00,false,N/A,false,N/A,false,N/A
        if not self.password:
            password_enabled = 'false'
            password_last_used = 'not_supported'
        else:
            password_enabled = 'true'
            password_last_used = 'no_information'

        if len(self.access_keys) == 0:
            access_key_1_active = 'false'
            access_key_1_last_rotated = 'N/A'
            access_key_2_active = 'false'
            access_key_2_last_rotated = 'N/A'
        elif len(self.access_keys) == 1:
            access_key_1_active = 'true'
            access_key_1_last_rotated = date_created.strftime(date_format)
            access_key_2_active = 'false'
            access_key_2_last_rotated = 'N/A'
        else:
            access_key_1_active = 'true'
            access_key_1_last_rotated = date_created.strftime(date_format)
            access_key_2_active = 'true'
            access_key_2_last_rotated = date_created.strftime(date_format)

        return '{0},{1},{2},{3},{4},{5},not_supported,false,{6},{7},{8},{9},false,N/A,false,N/A'.format(self.name,
                                                                                                        self.arn,
                                                                                                        date_created.strftime(
                                                                                                            date_format),
                                                                                                        password_enabled,
                                                                                                        password_last_used,
                                                                                                        date_created.strftime(
                                                                                                            date_format),
                                                                                                        access_key_1_active,
                                                                                                        access_key_1_last_rotated,
                                                                                                        access_key_2_active,
                                                                                                        access_key_2_last_rotated
                                                                                                        )


class IAMBackend(BaseBackend):

    def __init__(self):
        self.instance_profiles = {}
        self.roles = {}
        self.certificates = {}
        self.groups = {}
        self.users = {}
        self.credential_report = None
        self.managed_policies = self._init_managed_policies()
        self.account_aliases = []
        self.saml_providers = {}
        self.policy_arn_regex = re.compile(
            r'^arn:aws:iam::[0-9]*:policy/.*$')
        super(IAMBackend, self).__init__()

    def _init_managed_policies(self):
        return dict((p.arn, p) for p in aws_managed_policies)

    def attach_role_policy(self, policy_arn, role_name):
        arns = dict((p.arn, p) for p in self.managed_policies.values())
        policy = arns[policy_arn]
        policy.attach_to(self.get_role(role_name))

    def update_role_description(self, role_name, role_description):
        role = self.get_role(role_name)
        role.description = role_description
        return role

    def update_role(self, role_name, role_description):
        role = self.get_role(role_name)
        role.description = role_description
        return role

    def detach_role_policy(self, policy_arn, role_name):
        arns = dict((p.arn, p) for p in self.managed_policies.values())
        try:
            policy = arns[policy_arn]
            policy.detach_from(self.get_role(role_name))
        except KeyError:
            raise IAMNotFoundException("Policy {0} was not found.".format(policy_arn))

    def attach_group_policy(self, policy_arn, group_name):
        arns = dict((p.arn, p) for p in self.managed_policies.values())
        try:
            policy = arns[policy_arn]
        except KeyError:
            raise IAMNotFoundException("Policy {0} was not found.".format(policy_arn))
        policy.attach_to(self.get_group(group_name))

    def detach_group_policy(self, policy_arn, group_name):
        arns = dict((p.arn, p) for p in self.managed_policies.values())
        try:
            policy = arns[policy_arn]
        except KeyError:
            raise IAMNotFoundException("Policy {0} was not found.".format(policy_arn))
        policy.detach_from(self.get_group(group_name))

    def attach_user_policy(self, policy_arn, user_name):
        arns = dict((p.arn, p) for p in self.managed_policies.values())
        try:
            policy = arns[policy_arn]
        except KeyError:
            raise IAMNotFoundException("Policy {0} was not found.".format(policy_arn))
        policy.attach_to(self.get_user(user_name))

    def detach_user_policy(self, policy_arn, user_name):
        arns = dict((p.arn, p) for p in self.managed_policies.values())
        try:
            policy = arns[policy_arn]
        except KeyError:
            raise IAMNotFoundException("Policy {0} was not found.".format(policy_arn))
        policy.detach_from(self.get_user(user_name))

    def create_policy(self, description, path, policy_document, policy_name):
        iam_policy_document_validator = IAMPolicyDocumentValidator(policy_document)
        iam_policy_document_validator.validate()

        policy = ManagedPolicy(
            policy_name,
            description=description,
            document=policy_document,
            path=path,
        )
        self.managed_policies[policy.arn] = policy
        return policy

    def get_policy(self, policy_arn):
        if policy_arn not in self.managed_policies:
            raise IAMNotFoundException("Policy {0} not found".format(policy_arn))
        return self.managed_policies.get(policy_arn)

    def list_attached_role_policies(self, role_name, marker=None, max_items=100, path_prefix='/'):
        policies = self.get_role(role_name).managed_policies.values()
        return self._filter_attached_policies(policies, marker, max_items, path_prefix)

    def list_attached_group_policies(self, group_name, marker=None, max_items=100, path_prefix='/'):
        policies = self.get_group(group_name).managed_policies.values()
        return self._filter_attached_policies(policies, marker, max_items, path_prefix)

    def list_attached_user_policies(self, user_name, marker=None, max_items=100, path_prefix='/'):
        policies = self.get_user(user_name).managed_policies.values()
        return self._filter_attached_policies(policies, marker, max_items, path_prefix)

    def list_policies(self, marker, max_items, only_attached, path_prefix, scope):
        policies = self.managed_policies.values()

        if only_attached:
            policies = [p for p in policies if p.attachment_count > 0]

        if scope == 'AWS':
            policies = [p for p in policies if isinstance(p, AWSManagedPolicy)]
        elif scope == 'Local':
            policies = [p for p in policies if not isinstance(
                p, AWSManagedPolicy)]

        return self._filter_attached_policies(policies, marker, max_items, path_prefix)

    def _filter_attached_policies(self, policies, marker, max_items, path_prefix):
        if path_prefix:
            policies = [p for p in policies if p.path.startswith(path_prefix)]

        policies = sorted(policies, key=lambda policy: policy.name)
        start_idx = int(marker) if marker else 0

        policies = policies[start_idx:start_idx + max_items]

        if len(policies) < max_items:
            marker = None
        else:
            marker = str(start_idx + max_items)

        return policies, marker

    def create_role(self, role_name, assume_role_policy_document, path, permissions_boundary):
        role_id = random_resource_id()
        if permissions_boundary and not self.policy_arn_regex.match(permissions_boundary):
            raise RESTError('InvalidParameterValue', 'Value ({}) for parameter PermissionsBoundary is invalid.'.format(permissions_boundary))

        role = Role(role_id, role_name, assume_role_policy_document, path, permissions_boundary)
        self.roles[role_id] = role
        return role

    def get_role_by_id(self, role_id):
        return self.roles.get(role_id)

    def get_role(self, role_name):
        for role in self.get_roles():
            if role.name == role_name:
                return role
        raise IAMNotFoundException("Role {0} not found".format(role_name))

    def get_role_by_arn(self, arn):
        for role in self.get_roles():
            if role.arn == arn:
                return role
        raise IAMNotFoundException("Role {0} not found".format(arn))

    def delete_role(self, role_name):
        for role in self.get_roles():
            if role.name == role_name:
                del self.roles[role.id]
                return
        raise IAMNotFoundException("Role {0} not found".format(role_name))

    def get_roles(self):
        return self.roles.values()

    def put_role_policy(self, role_name, policy_name, policy_json):
        role = self.get_role(role_name)

        iam_policy_document_validator = IAMPolicyDocumentValidator(policy_json)
        iam_policy_document_validator.validate()
        role.put_policy(policy_name, policy_json)

    def delete_role_policy(self, role_name, policy_name):
        role = self.get_role(role_name)
        role.delete_policy(policy_name)

    def get_role_policy(self, role_name, policy_name):
        role = self.get_role(role_name)
        for p, d in role.policies.items():
            if p == policy_name:
                return p, d

    def list_role_policies(self, role_name):
        role = self.get_role(role_name)
        return role.policies.keys()

    def _validate_tag_key(self, tag_key, exception_param='tags.X.member.key'):
        """Validates the tag key.

        :param all_tags: Dict to check if there is a duplicate tag.
        :param tag_key: The tag key to check against.
        :param exception_param: The exception parameter to send over to help format the message. This is to reflect
                                the difference between the tag and untag APIs.
        :return:
        """
        # Validate that the key length is correct:
        if len(tag_key) > 128:
            raise TagKeyTooBig(tag_key, param=exception_param)

        # Validate that the tag key fits the proper Regex:
        # [\w\s_.:/=+\-@]+ SHOULD be the same as the Java regex on the AWS documentation: [\p{L}\p{Z}\p{N}_.:/=+\-@]+
        match = re.findall(r'[\w\s_.:/=+\-@]+', tag_key)
        # Kudos if you can come up with a better way of doing a global search :)
        if not len(match) or len(match[0]) < len(tag_key):
            raise InvalidTagCharacters(tag_key, param=exception_param)

    def _check_tag_duplicate(self, all_tags, tag_key):
        """Validates that a tag key is not a duplicate

        :param all_tags: Dict to check if there is a duplicate tag.
        :param tag_key: The tag key to check against.
        :return:
        """
        if tag_key in all_tags:
            raise DuplicateTags()

    def list_role_tags(self, role_name, marker, max_items=100):
        role = self.get_role(role_name)

        max_items = int(max_items)
        tag_index = sorted(role.tags)
        start_idx = int(marker) if marker else 0

        tag_index = tag_index[start_idx:start_idx + max_items]

        if len(role.tags) <= (start_idx + max_items):
            marker = None
        else:
            marker = str(start_idx + max_items)

        # Make the tag list of dict's:
        tags = [role.tags[tag] for tag in tag_index]

        return tags, marker

    def tag_role(self, role_name, tags):
        if len(tags) > 50:
            raise TooManyTags(tags)

        role = self.get_role(role_name)

        tag_keys = {}
        for tag in tags:
            # Need to index by the lowercase tag key since the keys are case insensitive, but their case is retained.
            ref_key = tag['Key'].lower()
            self._check_tag_duplicate(tag_keys, ref_key)
            self._validate_tag_key(tag['Key'])
            if len(tag['Value']) > 256:
                raise TagValueTooBig(tag['Value'])

            tag_keys[ref_key] = tag

        role.tags.update(tag_keys)

    def untag_role(self, role_name, tag_keys):
        if len(tag_keys) > 50:
            raise TooManyTags(tag_keys, param='tagKeys')

        role = self.get_role(role_name)

        for key in tag_keys:
            ref_key = key.lower()
            self._validate_tag_key(key, exception_param='tagKeys')

            role.tags.pop(ref_key, None)

    def create_policy_version(self, policy_arn, policy_document, set_as_default):
        iam_policy_document_validator = IAMPolicyDocumentValidator(policy_document)
        iam_policy_document_validator.validate()

        policy = self.get_policy(policy_arn)
        if not policy:
            raise IAMNotFoundException("Policy not found")
<<<<<<< HEAD

=======
        if len(policy.versions) >= 5:
            raise IAMLimitExceededException("A managed policy can have up to 5 versions. Before you create a new version, you must delete an existing version.")
        set_as_default = (set_as_default == "true")  # convert it to python bool
>>>>>>> a4f834ba
        version = PolicyVersion(policy_arn, policy_document, set_as_default)
        policy.versions.append(version)
        version.version_id = 'v{0}'.format(policy.next_version_num)
        policy.next_version_num += 1
        if set_as_default:
            policy.update_default_version(version.version_id)
        return version

    def get_policy_version(self, policy_arn, version_id):
        policy = self.get_policy(policy_arn)
        if not policy:
            raise IAMNotFoundException("Policy not found")
        for version in policy.versions:
            if version.version_id == version_id:
                return version
        raise IAMNotFoundException("Policy version not found")

    def list_policy_versions(self, policy_arn):
        policy = self.get_policy(policy_arn)
        if not policy:
            raise IAMNotFoundException("Policy not found")
        return policy.versions

    def delete_policy_version(self, policy_arn, version_id):
        policy = self.get_policy(policy_arn)
        if not policy:
            raise IAMNotFoundException("Policy not found")
        if version_id == policy.default_version_id:
            raise IAMConflictException(code="DeleteConflict",
                                       message="Cannot delete the default version of a policy.")
        for i, v in enumerate(policy.versions):
            if v.version_id == version_id:
                del policy.versions[i]
                return
        raise IAMNotFoundException("Policy not found")

    def create_instance_profile(self, name, path, role_ids):
        instance_profile_id = random_resource_id()

        roles = [iam_backend.get_role_by_id(role_id) for role_id in role_ids]
        instance_profile = InstanceProfile(
            instance_profile_id, name, path, roles)
        self.instance_profiles[instance_profile_id] = instance_profile
        return instance_profile

    def get_instance_profile(self, profile_name):
        for profile in self.get_instance_profiles():
            if profile.name == profile_name:
                return profile

        raise IAMNotFoundException(
            "Instance profile {0} not found".format(profile_name))

    def get_instance_profiles(self):
        return self.instance_profiles.values()

    def get_instance_profiles_for_role(self, role_name):
        found_profiles = []

        for profile in self.get_instance_profiles():
            if len(profile.roles) > 0:
                if profile.roles[0].name == role_name:
                    found_profiles.append(profile)

        return found_profiles

    def add_role_to_instance_profile(self, profile_name, role_name):
        profile = self.get_instance_profile(profile_name)
        role = self.get_role(role_name)
        profile.roles.append(role)

    def remove_role_from_instance_profile(self, profile_name, role_name):
        profile = self.get_instance_profile(profile_name)
        role = self.get_role(role_name)
        profile.roles.remove(role)

    def get_all_server_certs(self, marker=None):
        return self.certificates.values()

    def upload_server_cert(self, cert_name, cert_body, private_key, cert_chain=None, path=None):
        certificate_id = random_resource_id()
        cert = Certificate(cert_name, cert_body, private_key, cert_chain, path)
        self.certificates[certificate_id] = cert
        return cert

    def get_server_certificate(self, name):
        for key, cert in self.certificates.items():
            if name == cert.cert_name:
                return cert

        raise IAMNotFoundException(
            "The Server Certificate with name {0} cannot be "
            "found.".format(name))

    def delete_server_certificate(self, name):
        cert_id = None
        for key, cert in self.certificates.items():
            if name == cert.cert_name:
                cert_id = key
                break

        if cert_id is None:
            raise IAMNotFoundException(
                "The Server Certificate with name {0} cannot be "
                "found.".format(name))

        self.certificates.pop(cert_id, None)

    def create_group(self, group_name, path='/'):
        if group_name in self.groups:
            raise IAMConflictException(
                "Group {0} already exists".format(group_name))

        group = Group(group_name, path)
        self.groups[group_name] = group
        return group

    def get_group(self, group_name, marker=None, max_items=None):
        group = None
        try:
            group = self.groups[group_name]
        except KeyError:
            raise IAMNotFoundException(
                "Group {0} not found".format(group_name))

        return group

    def list_groups(self):
        return self.groups.values()

    def get_groups_for_user(self, user_name):
        user = self.get_user(user_name)
        groups = []
        for group in self.list_groups():
            if user in group.users:
                groups.append(group)

        return groups

    def put_group_policy(self, group_name, policy_name, policy_json):
        group = self.get_group(group_name)

        iam_policy_document_validator = IAMPolicyDocumentValidator(policy_json)
        iam_policy_document_validator.validate()
        group.put_policy(policy_name, policy_json)

    def list_group_policies(self, group_name, marker=None, max_items=None):
        group = self.get_group(group_name)
        return group.list_policies()

    def get_group_policy(self, group_name, policy_name):
        group = self.get_group(group_name)
        return group.get_policy(policy_name)

    def create_user(self, user_name, path='/'):
        if user_name in self.users:
            raise IAMConflictException(
                "EntityAlreadyExists", "User {0} already exists".format(user_name))

        user = User(user_name, path)
        self.users[user_name] = user
        return user

    def get_user(self, user_name):
        user = None
        try:
            user = self.users[user_name]
        except KeyError:
            raise IAMNotFoundException("User {0} not found".format(user_name))

        return user

    def list_users(self, path_prefix, marker, max_items):
        users = None
        try:
            users = self.users.values()
        except KeyError:
            raise IAMNotFoundException(
                "Users {0}, {1}, {2} not found".format(path_prefix, marker, max_items))

        return users

    def update_user(self, user_name, new_path=None, new_user_name=None):
        try:
            user = self.users[user_name]
        except KeyError:
            raise IAMNotFoundException("User {0} not found".format(user_name))

        if new_path:
            user.path = new_path
        if new_user_name:
            user.name = new_user_name
            self.users[new_user_name] = self.users.pop(user_name)

    def list_roles(self, path_prefix, marker, max_items):
        roles = None
        try:
            roles = self.roles.values()
        except KeyError:
            raise IAMNotFoundException(
                "Users {0}, {1}, {2} not found".format(path_prefix, marker, max_items))

        return roles

    def upload_signing_certificate(self, user_name, body):
        user = self.get_user(user_name)
        cert_id = random_resource_id(size=32)

        # Validate the signing cert:
        try:
            if sys.version_info < (3, 0):
                data = bytes(body)
            else:
                data = bytes(body, 'utf8')

            x509.load_pem_x509_certificate(data, default_backend())

        except Exception:
            raise MalformedCertificate(body)

        user.signing_certificates[cert_id] = SigningCertificate(cert_id, user_name, body)

        return user.signing_certificates[cert_id]

    def delete_signing_certificate(self, user_name, cert_id):
        user = self.get_user(user_name)

        try:
            del user.signing_certificates[cert_id]
        except KeyError:
            raise IAMNotFoundException("The Certificate with id {id} cannot be found.".format(id=cert_id))

    def list_signing_certificates(self, user_name):
        user = self.get_user(user_name)

        return list(user.signing_certificates.values())

    def update_signing_certificate(self, user_name, cert_id, status):
        user = self.get_user(user_name)

        try:
            user.signing_certificates[cert_id].status = status

        except KeyError:
            raise IAMNotFoundException("The Certificate with id {id} cannot be found.".format(id=cert_id))

    def create_login_profile(self, user_name, password):
        # This does not currently deal with PasswordPolicyViolation.
        user = self.get_user(user_name)
        if user.password:
            raise IAMConflictException(
                "User {0} already has password".format(user_name))
        user.password = password
        return user

    def get_login_profile(self, user_name):
        user = self.get_user(user_name)
        if not user.password:
            raise IAMNotFoundException(
                "Login profile for {0} not found".format(user_name))
        return user

    def update_login_profile(self, user_name, password, password_reset_required):
        # This does not currently deal with PasswordPolicyViolation.
        user = self.get_user(user_name)
        if not user.password:
            raise IAMNotFoundException(
                "Login profile for {0} not found".format(user_name))
        user.password = password
        user.password_reset_required = password_reset_required
        return user

    def delete_login_profile(self, user_name):
        user = self.get_user(user_name)
        if not user.password:
            raise IAMNotFoundException(
                "Login profile for {0} not found".format(user_name))
        user.password = None

    def add_user_to_group(self, group_name, user_name):
        user = self.get_user(user_name)
        group = self.get_group(group_name)
        group.users.append(user)

    def remove_user_from_group(self, group_name, user_name):
        group = self.get_group(group_name)
        user = self.get_user(user_name)
        try:
            group.users.remove(user)
        except ValueError:
            raise IAMNotFoundException(
                "User {0} not in group {1}".format(user_name, group_name))

    def get_user_policy(self, user_name, policy_name):
        user = self.get_user(user_name)
        policy = user.get_policy(policy_name)
        return policy

    def list_user_policies(self, user_name):
        user = self.get_user(user_name)
        return user.policies.keys()

    def put_user_policy(self, user_name, policy_name, policy_json):
        user = self.get_user(user_name)

        iam_policy_document_validator = IAMPolicyDocumentValidator(policy_json)
        iam_policy_document_validator.validate()
        user.put_policy(policy_name, policy_json)

    def delete_user_policy(self, user_name, policy_name):
        user = self.get_user(user_name)
        user.delete_policy(policy_name)

    def create_access_key(self, user_name=None):
        user = self.get_user(user_name)
        key = user.create_access_key()
        return key

    def update_access_key(self, user_name, access_key_id, status):
        user = self.get_user(user_name)
        user.update_access_key(access_key_id, status)

    def get_access_key_last_used(self, access_key_id):
        access_keys_list = self.get_all_access_keys_for_all_users()
        for key in access_keys_list:
            if key.access_key_id == access_key_id:
                return {
                    'user_name': key.user_name,
                    'last_used': key.last_used_iso_8601,
                }
        else:
            raise IAMNotFoundException(
                "The Access Key with id {0} cannot be found".format(access_key_id))

    def get_all_access_keys_for_all_users(self):
        access_keys_list = []
        for user_name in self.users:
            access_keys_list += self.get_all_access_keys(user_name)
        return access_keys_list

    def get_all_access_keys(self, user_name, marker=None, max_items=None):
        user = self.get_user(user_name)
        keys = user.get_all_access_keys()
        return keys

    def delete_access_key(self, access_key_id, user_name):
        user = self.get_user(user_name)
        user.delete_access_key(access_key_id)

    def enable_mfa_device(self,
                          user_name,
                          serial_number,
                          authentication_code_1,
                          authentication_code_2):
        """Enable MFA Device for user."""
        user = self.get_user(user_name)
        if serial_number in user.mfa_devices:
            raise IAMConflictException(
                "EntityAlreadyExists",
                "Device {0} already exists".format(serial_number)
            )

        user.enable_mfa_device(
            serial_number,
            authentication_code_1,
            authentication_code_2
        )

    def deactivate_mfa_device(self, user_name, serial_number):
        """Deactivate and detach MFA Device from user if device exists."""
        user = self.get_user(user_name)
        if serial_number not in user.mfa_devices:
            raise IAMNotFoundException(
                "Device {0} not found".format(serial_number)
            )

        user.deactivate_mfa_device(serial_number)

    def list_mfa_devices(self, user_name):
        user = self.get_user(user_name)
        return user.mfa_devices.values()

    def delete_user(self, user_name):
        try:
            del self.users[user_name]
        except KeyError:
            raise IAMNotFoundException("User {0} not found".format(user_name))

    def report_generated(self):
        return self.credential_report

    def generate_report(self):
        self.credential_report = True

    def get_credential_report(self):
        if not self.credential_report:
            raise IAMReportNotPresentException("Credential report not present")
        report = 'user,arn,user_creation_time,password_enabled,password_last_used,password_last_changed,password_next_rotation,mfa_active,access_key_1_active,access_key_1_last_rotated,access_key_2_active,access_key_2_last_rotated,cert_1_active,cert_1_last_rotated,cert_2_active,cert_2_last_rotated\n'
        for user in self.users:
            report += self.users[user].to_csv()
        return base64.b64encode(report.encode('ascii')).decode('ascii')

    def list_account_aliases(self):
        return self.account_aliases

    def create_account_alias(self, alias):
        # alias is force updated
        self.account_aliases = [alias]

    def delete_account_alias(self, alias):
        self.account_aliases = []

    def get_account_authorization_details(self, filter):
        policies = self.managed_policies.values()
        local_policies = set(policies) - set(aws_managed_policies)
        returned_policies = []

        if len(filter) == 0:
            return {
                'instance_profiles': self.instance_profiles.values(),
                'roles': self.roles.values(),
                'groups': self.groups.values(),
                'users': self.users.values(),
                'managed_policies': self.managed_policies.values()
            }

        if 'AWSManagedPolicy' in filter:
            returned_policies = aws_managed_policies
        if 'LocalManagedPolicy' in filter:
            returned_policies = returned_policies + list(local_policies)

        return {
            'instance_profiles': self.instance_profiles.values(),
            'roles': self.roles.values() if 'Role' in filter else [],
            'groups': self.groups.values() if 'Group' in filter else [],
            'users': self.users.values() if 'User' in filter else [],
            'managed_policies': returned_policies
        }

    def create_saml_provider(self, name, saml_metadata_document):
        saml_provider = SAMLProvider(name, saml_metadata_document)
        self.saml_providers[name] = saml_provider
        return saml_provider

    def update_saml_provider(self, saml_provider_arn, saml_metadata_document):
        saml_provider = self.get_saml_provider(saml_provider_arn)
        saml_provider.saml_metadata_document = saml_metadata_document
        return saml_provider

    def delete_saml_provider(self, saml_provider_arn):
        try:
            for saml_provider in list(self.list_saml_providers()):
                if saml_provider.arn == saml_provider_arn:
                    del self.saml_providers[saml_provider.name]
        except KeyError:
            raise IAMNotFoundException(
                "SAMLProvider {0} not found".format(saml_provider_arn))

    def list_saml_providers(self):
        return self.saml_providers.values()

    def get_saml_provider(self, saml_provider_arn):
        for saml_provider in self.list_saml_providers():
            if saml_provider.arn == saml_provider_arn:
                return saml_provider
        raise IAMNotFoundException("SamlProvider {0} not found".format(saml_provider_arn))


iam_backend = IAMBackend()<|MERGE_RESOLUTION|>--- conflicted
+++ resolved
@@ -777,13 +777,10 @@
         policy = self.get_policy(policy_arn)
         if not policy:
             raise IAMNotFoundException("Policy not found")
-<<<<<<< HEAD
-
-=======
+            
         if len(policy.versions) >= 5:
             raise IAMLimitExceededException("A managed policy can have up to 5 versions. Before you create a new version, you must delete an existing version.")
         set_as_default = (set_as_default == "true")  # convert it to python bool
->>>>>>> a4f834ba
         version = PolicyVersion(policy_arn, policy_document, set_as_default)
         policy.versions.append(version)
         version.version_id = 'v{0}'.format(policy.next_version_num)
