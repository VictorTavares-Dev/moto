--- conflicted
+++ resolved
@@ -358,8 +358,6 @@
   <requestId>59dbff89-35bd-4eac-99ed-be587EXAMPLE</requestId>
   <return>true</return>
 </ModifyInstanceAttributeResponse>"""
-<<<<<<< HEAD
-=======
 
 
 EC2_INVALID_INSTANCE_ID = """<?xml version="1.0" encoding="UTF-8"?>
@@ -402,5 +400,4 @@
         </item>
       {% endfor %}
     </instanceStatusSet>
-</DescribeInstanceStatusResponse>"""
->>>>>>> ca7a7c2d
+</DescribeInstanceStatusResponse>"""