from __future__ import unicode_literals
from moto.core.exceptions import RESTError
from moto.core.utils import amzn_request_id
from moto.core.responses import BaseResponse
from .models import elbv2_backends
from .exceptions import DuplicateTagKeysError
from .exceptions import LoadBalancerNotFoundError
from .exceptions import TargetGroupNotFoundError


SSL_POLICIES = [
    {
        'name': 'ELBSecurityPolicy-2016-08',
        'ssl_protocols': ['TLSv1', 'TLSv1.1', 'TLSv1.2'],
        'ciphers': [
            {'name': 'ECDHE-ECDSA-AES128-GCM-SHA256', 'priority': 1},
            {'name': 'ECDHE-RSA-AES128-GCM-SHA256', 'priority': 2},
            {'name': 'ECDHE-ECDSA-AES128-SHA256', 'priority': 3},
            {'name': 'ECDHE-RSA-AES128-SHA256', 'priority': 4},
            {'name': 'ECDHE-ECDSA-AES128-SHA', 'priority': 5},
            {'name': 'ECDHE-RSA-AES128-SHA', 'priority': 6},
            {'name': 'ECDHE-ECDSA-AES256-GCM-SHA384', 'priority': 7},
            {'name': 'ECDHE-RSA-AES256-GCM-SHA384', 'priority': 8},
            {'name': 'ECDHE-ECDSA-AES256-SHA384', 'priority': 9},
            {'name': 'ECDHE-RSA-AES256-SHA384', 'priority': 10},
            {'name': 'ECDHE-RSA-AES256-SHA', 'priority': 11},
            {'name': 'ECDHE-ECDSA-AES256-SHA', 'priority': 12},
            {'name': 'AES128-GCM-SHA256', 'priority': 13},
            {'name': 'AES128-SHA256', 'priority': 14},
            {'name': 'AES128-SHA', 'priority': 15},
            {'name': 'AES256-GCM-SHA384', 'priority': 16},
            {'name': 'AES256-SHA256', 'priority': 17},
            {'name': 'AES256-SHA', 'priority': 18}
        ],
    },
    {
        'name': 'ELBSecurityPolicy-TLS-1-2-2017-01',
        'ssl_protocols': ['TLSv1.2'],
        'ciphers': [
            {'name': 'ECDHE-ECDSA-AES128-GCM-SHA256', 'priority': 1},
            {'name': 'ECDHE-RSA-AES128-GCM-SHA256', 'priority': 2},
            {'name': 'ECDHE-ECDSA-AES128-SHA256', 'priority': 3},
            {'name': 'ECDHE-RSA-AES128-SHA256', 'priority': 4},
            {'name': 'ECDHE-ECDSA-AES256-GCM-SHA384', 'priority': 5},
            {'name': 'ECDHE-RSA-AES256-GCM-SHA384', 'priority': 6},
            {'name': 'ECDHE-ECDSA-AES256-SHA384', 'priority': 7},
            {'name': 'ECDHE-RSA-AES256-SHA384', 'priority': 8},
            {'name': 'AES128-GCM-SHA256', 'priority': 9},
            {'name': 'AES128-SHA256', 'priority': 10},
            {'name': 'AES256-GCM-SHA384', 'priority': 11},
            {'name': 'AES256-SHA256', 'priority': 12}
        ]
    },
    {
        'name': 'ELBSecurityPolicy-TLS-1-1-2017-01',
        'ssl_protocols': ['TLSv1.1', 'TLSv1.2'],
        'ciphers': [
            {'name': 'ECDHE-ECDSA-AES128-GCM-SHA256', 'priority': 1},
            {'name': 'ECDHE-RSA-AES128-GCM-SHA256', 'priority': 2},
            {'name': 'ECDHE-ECDSA-AES128-SHA256', 'priority': 3},
            {'name': 'ECDHE-RSA-AES128-SHA256', 'priority': 4},
            {'name': 'ECDHE-ECDSA-AES128-SHA', 'priority': 5},
            {'name': 'ECDHE-RSA-AES128-SHA', 'priority': 6},
            {'name': 'ECDHE-ECDSA-AES256-GCM-SHA384', 'priority': 7},
            {'name': 'ECDHE-RSA-AES256-GCM-SHA384', 'priority': 8},
            {'name': 'ECDHE-ECDSA-AES256-SHA384', 'priority': 9},
            {'name': 'ECDHE-RSA-AES256-SHA384', 'priority': 10},
            {'name': 'ECDHE-RSA-AES256-SHA', 'priority': 11},
            {'name': 'ECDHE-ECDSA-AES256-SHA', 'priority': 12},
            {'name': 'AES128-GCM-SHA256', 'priority': 13},
            {'name': 'AES128-SHA256', 'priority': 14},
            {'name': 'AES128-SHA', 'priority': 15},
            {'name': 'AES256-GCM-SHA384', 'priority': 16},
            {'name': 'AES256-SHA256', 'priority': 17},
            {'name': 'AES256-SHA', 'priority': 18}
        ]
    },
    {
        'name': 'ELBSecurityPolicy-2015-05',
        'ssl_protocols': ['TLSv1', 'TLSv1.1', 'TLSv1.2'],
        'ciphers': [
            {'name': 'ECDHE-ECDSA-AES128-GCM-SHA256', 'priority': 1},
            {'name': 'ECDHE-RSA-AES128-GCM-SHA256', 'priority': 2},
            {'name': 'ECDHE-ECDSA-AES128-SHA256', 'priority': 3},
            {'name': 'ECDHE-RSA-AES128-SHA256', 'priority': 4},
            {'name': 'ECDHE-ECDSA-AES128-SHA', 'priority': 5},
            {'name': 'ECDHE-RSA-AES128-SHA', 'priority': 6},
            {'name': 'ECDHE-ECDSA-AES256-GCM-SHA384', 'priority': 7},
            {'name': 'ECDHE-RSA-AES256-GCM-SHA384', 'priority': 8},
            {'name': 'ECDHE-ECDSA-AES256-SHA384', 'priority': 9},
            {'name': 'ECDHE-RSA-AES256-SHA384', 'priority': 10},
            {'name': 'ECDHE-RSA-AES256-SHA', 'priority': 11},
            {'name': 'ECDHE-ECDSA-AES256-SHA', 'priority': 12},
            {'name': 'AES128-GCM-SHA256', 'priority': 13},
            {'name': 'AES128-SHA256', 'priority': 14},
            {'name': 'AES128-SHA', 'priority': 15},
            {'name': 'AES256-GCM-SHA384', 'priority': 16},
            {'name': 'AES256-SHA256', 'priority': 17},
            {'name': 'AES256-SHA', 'priority': 18}
        ]
    },
    {
        'name': 'ELBSecurityPolicy-TLS-1-0-2015-04',
        'ssl_protocols': ['TLSv1', 'TLSv1.1', 'TLSv1.2'],
        'ciphers': [
            {'name': 'ECDHE-ECDSA-AES128-GCM-SHA256', 'priority': 1},
            {'name': 'ECDHE-RSA-AES128-GCM-SHA256', 'priority': 2},
            {'name': 'ECDHE-ECDSA-AES128-SHA256', 'priority': 3},
            {'name': 'ECDHE-RSA-AES128-SHA256', 'priority': 4},
            {'name': 'ECDHE-ECDSA-AES128-SHA', 'priority': 5},
            {'name': 'ECDHE-RSA-AES128-SHA', 'priority': 6},
            {'name': 'ECDHE-ECDSA-AES256-GCM-SHA384', 'priority': 7},
            {'name': 'ECDHE-RSA-AES256-GCM-SHA384', 'priority': 8},
            {'name': 'ECDHE-ECDSA-AES256-SHA384', 'priority': 9},
            {'name': 'ECDHE-RSA-AES256-SHA384', 'priority': 10},
            {'name': 'ECDHE-RSA-AES256-SHA', 'priority': 11},
            {'name': 'ECDHE-ECDSA-AES256-SHA', 'priority': 12},
            {'name': 'AES128-GCM-SHA256', 'priority': 13},
            {'name': 'AES128-SHA256', 'priority': 14},
            {'name': 'AES128-SHA', 'priority': 15},
            {'name': 'AES256-GCM-SHA384', 'priority': 16},
            {'name': 'AES256-SHA256', 'priority': 17},
            {'name': 'AES256-SHA', 'priority': 18},
            {'name': 'DES-CBC3-SHA', 'priority': 19}
        ]
    }
]


class ELBV2Response(BaseResponse):
    @property
    def elbv2_backend(self):
        return elbv2_backends[self.region]

    @amzn_request_id
    def create_load_balancer(self):
        load_balancer_name = self._get_param('Name')
        subnet_ids = self._get_multi_param("Subnets.member")
        security_groups = self._get_multi_param("SecurityGroups.member")
        scheme = self._get_param('Scheme')

        load_balancer = self.elbv2_backend.create_load_balancer(
            name=load_balancer_name,
            security_groups=security_groups,
            subnet_ids=subnet_ids,
            scheme=scheme,
        )
        self._add_tags(load_balancer)
        template = self.response_template(CREATE_LOAD_BALANCER_TEMPLATE)
        return template.render(load_balancer=load_balancer)

    @amzn_request_id
    def create_rule(self):
        lister_arn = self._get_param('ListenerArn')
        _conditions = self._get_list_prefix('Conditions.member')
        conditions = []
        for _condition in _conditions:
            condition = {}
            condition['field'] = _condition['field']
            values = sorted(
                [e for e in _condition.items() if e[0].startswith('values.member')],
                key=lambda x: x[0]
            )
            condition['values'] = [e[1] for e in values]
            conditions.append(condition)
        priority = self._get_int_param('Priority')
        actions = self._get_list_prefix('Actions.member')
        rules = self.elbv2_backend.create_rule(
            listener_arn=lister_arn,
            conditions=conditions,
            priority=priority,
            actions=actions
        )
        template = self.response_template(CREATE_RULE_TEMPLATE)
        return template.render(rules=rules)

    @amzn_request_id
    def create_target_group(self):
        name = self._get_param('Name')
        vpc_id = self._get_param('VpcId')
        protocol = self._get_param('Protocol')
        port = self._get_param('Port')
        healthcheck_protocol = self._get_param('HealthCheckProtocol', 'HTTP')
        healthcheck_port = self._get_param('HealthCheckPort', 'traffic-port')
        healthcheck_path = self._get_param('HealthCheckPath', '/')
        healthcheck_interval_seconds = self._get_param('HealthCheckIntervalSeconds', '30')
        healthcheck_timeout_seconds = self._get_param('HealthCheckTimeoutSeconds', '5')
        healthy_threshold_count = self._get_param('HealthyThresholdCount', '5')
        unhealthy_threshold_count = self._get_param('UnhealthyThresholdCount', '2')
        http_codes = self._get_param('Matcher.HttpCode', '200')

        target_group = self.elbv2_backend.create_target_group(
            name,
            vpc_id=vpc_id,
            protocol=protocol,
            port=port,
            healthcheck_protocol=healthcheck_protocol,
            healthcheck_port=healthcheck_port,
            healthcheck_path=healthcheck_path,
            healthcheck_interval_seconds=healthcheck_interval_seconds,
            healthcheck_timeout_seconds=healthcheck_timeout_seconds,
            healthy_threshold_count=healthy_threshold_count,
            unhealthy_threshold_count=unhealthy_threshold_count,
            http_codes=http_codes
        )

        template = self.response_template(CREATE_TARGET_GROUP_TEMPLATE)
        return template.render(target_group=target_group)

    @amzn_request_id
    def create_listener(self):
        load_balancer_arn = self._get_param('LoadBalancerArn')
        protocol = self._get_param('Protocol')
        port = self._get_param('Port')
        ssl_policy = self._get_param('SslPolicy', 'ELBSecurityPolicy-2016-08')
        certificates = self._get_list_prefix('Certificates.member')
        if certificates:
            certificate = certificates[0].get('certificate_arn')
        else:
            certificate = None
        default_actions = self._get_list_prefix('DefaultActions.member')

        listener = self.elbv2_backend.create_listener(
            load_balancer_arn=load_balancer_arn,
            protocol=protocol,
            port=port,
            ssl_policy=ssl_policy,
            certificate=certificate,
            default_actions=default_actions)

        template = self.response_template(CREATE_LISTENER_TEMPLATE)
        return template.render(listener=listener)

    @amzn_request_id
    def describe_load_balancers(self):
        arns = self._get_multi_param("LoadBalancerArns.member")
        names = self._get_multi_param("Names.member")
        all_load_balancers = list(self.elbv2_backend.describe_load_balancers(arns, names))
        marker = self._get_param('Marker')
        all_names = [balancer.name for balancer in all_load_balancers]
        if marker:
            start = all_names.index(marker) + 1
        else:
            start = 0
        page_size = self._get_param('PageSize', 50)  # the default is 400, but using 50 to make testing easier
        load_balancers_resp = all_load_balancers[start:start + page_size]
        next_marker = None
        if len(all_load_balancers) > start + page_size:
            next_marker = load_balancers_resp[-1].name

        template = self.response_template(DESCRIBE_LOAD_BALANCERS_TEMPLATE)
        return template.render(load_balancers=load_balancers_resp, marker=next_marker)

    @amzn_request_id
    def describe_rules(self):
        listener_arn = self._get_param('ListenerArn')
        rule_arns = self._get_multi_param('RuleArns.member') if any(k for k in list(self.querystring.keys()) if k.startswith('RuleArns.member')) else None
        all_rules = self.elbv2_backend.describe_rules(listener_arn, rule_arns)
        all_arns = [rule.arn for rule in all_rules]
        page_size = self._get_int_param('PageSize', 50)  # set 50 for temporary

        marker = self._get_param('Marker')
        if marker:
            start = all_arns.index(marker) + 1
        else:
            start = 0
        rules_resp = all_rules[start:start + page_size]
        next_marker = None

        if len(all_rules) > start + page_size:
            next_marker = rules_resp[-1].arn
        template = self.response_template(DESCRIBE_RULES_TEMPLATE)
        return template.render(rules=rules_resp, marker=next_marker)

    @amzn_request_id
    def describe_target_groups(self):
        load_balancer_arn = self._get_param('LoadBalancerArn')
        target_group_arns = self._get_multi_param('TargetGroupArns.member')
        names = self._get_multi_param('Names.member')

        target_groups = self.elbv2_backend.describe_target_groups(load_balancer_arn, target_group_arns, names)
        template = self.response_template(DESCRIBE_TARGET_GROUPS_TEMPLATE)
        return template.render(target_groups=target_groups)

    @amzn_request_id
    def describe_target_group_attributes(self):
        target_group_arn = self._get_param('TargetGroupArn')
        target_group = self.elbv2_backend.target_groups.get(target_group_arn)
        if not target_group:
            raise TargetGroupNotFoundError()
        template = self.response_template(DESCRIBE_TARGET_GROUP_ATTRIBUTES_TEMPLATE)
        return template.render(attributes=target_group.attributes)

    @amzn_request_id
    def describe_listeners(self):
        load_balancer_arn = self._get_param('LoadBalancerArn')
        listener_arns = self._get_multi_param('ListenerArns.member')
        if not load_balancer_arn and not listener_arns:
            raise LoadBalancerNotFoundError()

        listeners = self.elbv2_backend.describe_listeners(load_balancer_arn, listener_arns)
        template = self.response_template(DESCRIBE_LISTENERS_TEMPLATE)
        return template.render(listeners=listeners)

    @amzn_request_id
    def delete_load_balancer(self):
        arn = self._get_param('LoadBalancerArn')
        self.elbv2_backend.delete_load_balancer(arn)
        template = self.response_template(DELETE_LOAD_BALANCER_TEMPLATE)
        return template.render()

    @amzn_request_id
    def delete_rule(self):
        arn = self._get_param('RuleArn')
        self.elbv2_backend.delete_rule(arn)
        template = self.response_template(DELETE_RULE_TEMPLATE)
        return template.render()

    @amzn_request_id
    def delete_target_group(self):
        arn = self._get_param('TargetGroupArn')
        self.elbv2_backend.delete_target_group(arn)
        template = self.response_template(DELETE_TARGET_GROUP_TEMPLATE)
        return template.render()

    @amzn_request_id
    def delete_listener(self):
        arn = self._get_param('ListenerArn')
        self.elbv2_backend.delete_listener(arn)
        template = self.response_template(DELETE_LISTENER_TEMPLATE)
        return template.render()

    @amzn_request_id
    def modify_rule(self):
        rule_arn = self._get_param('RuleArn')
        _conditions = self._get_list_prefix('Conditions.member')
        conditions = []
        for _condition in _conditions:
            condition = {}
            condition['field'] = _condition['field']
            values = sorted(
                [e for e in _condition.items() if e[0].startswith('values.member')],
                key=lambda x: x[0]
            )
            condition['values'] = [e[1] for e in values]
            conditions.append(condition)
        actions = self._get_list_prefix('Actions.member')
        rules = self.elbv2_backend.modify_rule(
            rule_arn=rule_arn,
            conditions=conditions,
            actions=actions
        )
        template = self.response_template(MODIFY_RULE_TEMPLATE)
        return template.render(rules=rules)

    @amzn_request_id
    def modify_target_group_attributes(self):
        target_group_arn = self._get_param('TargetGroupArn')
        target_group = self.elbv2_backend.target_groups.get(target_group_arn)
        attributes = {
            attr['key']: attr['value']
            for attr in self._get_list_prefix('Attributes.member')
        }
        target_group.attributes.update(attributes)
        if not target_group:
            raise TargetGroupNotFoundError()
        template = self.response_template(MODIFY_TARGET_GROUP_ATTRIBUTES_TEMPLATE)
        return template.render(attributes=attributes)

    @amzn_request_id
    def register_targets(self):
        target_group_arn = self._get_param('TargetGroupArn')
        targets = self._get_list_prefix('Targets.member')
        self.elbv2_backend.register_targets(target_group_arn, targets)

        template = self.response_template(REGISTER_TARGETS_TEMPLATE)
        return template.render()

    @amzn_request_id
    def deregister_targets(self):
        target_group_arn = self._get_param('TargetGroupArn')
        targets = self._get_list_prefix('Targets.member')
        self.elbv2_backend.deregister_targets(target_group_arn, targets)

        template = self.response_template(DEREGISTER_TARGETS_TEMPLATE)
        return template.render()

    @amzn_request_id
    def describe_target_health(self):
        target_group_arn = self._get_param('TargetGroupArn')
        targets = self._get_list_prefix('Targets.member')
        target_health_descriptions = self.elbv2_backend.describe_target_health(target_group_arn, targets)

        template = self.response_template(DESCRIBE_TARGET_HEALTH_TEMPLATE)
        return template.render(target_health_descriptions=target_health_descriptions)

    @amzn_request_id
    def set_rule_priorities(self):
        rule_priorities = self._get_list_prefix('RulePriorities.member')
        for rule_priority in rule_priorities:
            rule_priority['priority'] = int(rule_priority['priority'])
        rules = self.elbv2_backend.set_rule_priorities(rule_priorities)
        template = self.response_template(SET_RULE_PRIORITIES_TEMPLATE)
        return template.render(rules=rules)

    @amzn_request_id
    def add_tags(self):
        resource_arns = self._get_multi_param('ResourceArns.member')

        for arn in resource_arns:
            if ':targetgroup' in arn:
                resource = self.elbv2_backend.target_groups.get(arn)
                if not resource:
                    raise TargetGroupNotFoundError()
            elif ':loadbalancer' in arn:
                resource = self.elbv2_backend.load_balancers.get(arn)
                if not resource:
                    raise LoadBalancerNotFoundError()
            else:
                raise LoadBalancerNotFoundError()
            self._add_tags(resource)

        template = self.response_template(ADD_TAGS_TEMPLATE)
        return template.render()

    @amzn_request_id
    def remove_tags(self):
        resource_arns = self._get_multi_param('ResourceArns.member')
        tag_keys = self._get_multi_param('TagKeys.member')

        for arn in resource_arns:
            if ':targetgroup' in arn:
                resource = self.elbv2_backend.target_groups.get(arn)
                if not resource:
                    raise TargetGroupNotFoundError()
            elif ':loadbalancer' in arn:
                resource = self.elbv2_backend.load_balancers.get(arn)
                if not resource:
                    raise LoadBalancerNotFoundError()
            else:
                raise LoadBalancerNotFoundError()
            [resource.remove_tag(key) for key in tag_keys]

        template = self.response_template(REMOVE_TAGS_TEMPLATE)
        return template.render()

    @amzn_request_id
    def describe_tags(self):
        resource_arns = self._get_multi_param('ResourceArns.member')
        resources = []
        for arn in resource_arns:
            if ':targetgroup' in arn:
                resource = self.elbv2_backend.target_groups.get(arn)
                if not resource:
                    raise TargetGroupNotFoundError()
            elif ':loadbalancer' in arn:
                resource = self.elbv2_backend.load_balancers.get(arn)
                if not resource:
                    raise LoadBalancerNotFoundError()
            else:
                raise LoadBalancerNotFoundError()
            resources.append(resource)

        template = self.response_template(DESCRIBE_TAGS_TEMPLATE)
        return template.render(resources=resources)

    @amzn_request_id
    def describe_account_limits(self):
        # Supports paging but not worth implementing yet
        # marker = self._get_param('Marker')
        # page_size = self._get_param('PageSize')

        limits = {
            'application-load-balancers': 20,
            'target-groups': 3000,
            'targets-per-application-load-balancer': 30,
            'listeners-per-application-load-balancer': 50,
            'rules-per-application-load-balancer': 100,
            'network-load-balancers': 20,
            'targets-per-network-load-balancer': 200,
            'listeners-per-network-load-balancer': 50
        }

        template = self.response_template(DESCRIBE_LIMITS_TEMPLATE)
        return template.render(limits=limits)

    @amzn_request_id
    def describe_ssl_policies(self):
        names = self._get_multi_param('Names.member.')
        # Supports paging but not worth implementing yet
        # marker = self._get_param('Marker')
        # page_size = self._get_param('PageSize')

        policies = SSL_POLICIES
        if names:
            policies = filter(lambda policy: policy['name'] in names, policies)

        template = self.response_template(DESCRIBE_SSL_POLICIES_TEMPLATE)
        return template.render(policies=policies)

    @amzn_request_id
    def set_ip_address_type(self):
        arn = self._get_param('LoadBalancerArn')
        ip_type = self._get_param('IpAddressType')

        self.elbv2_backend.set_ip_address_type(arn, ip_type)

        template = self.response_template(SET_IP_ADDRESS_TYPE_TEMPLATE)
        return template.render(ip_type=ip_type)

    @amzn_request_id
    def set_security_groups(self):
        arn = self._get_param('LoadBalancerArn')
        sec_groups = self._get_multi_param('SecurityGroups.member.')

        self.elbv2_backend.set_security_groups(arn, sec_groups)

        template = self.response_template(SET_SECURITY_GROUPS_TEMPLATE)
        return template.render(sec_groups=sec_groups)

    @amzn_request_id
    def set_subnets(self):
        arn = self._get_param('LoadBalancerArn')
        subnets = self._get_multi_param('Subnets.member.')

        subnet_zone_list = self.elbv2_backend.set_subnets(arn, subnets)

        template = self.response_template(SET_SUBNETS_TEMPLATE)
        return template.render(subnets=subnet_zone_list)

    @amzn_request_id
    def modify_load_balancer_attributes(self):
        arn = self._get_param('LoadBalancerArn')
        attrs = self._get_map_prefix('Attributes.member', key_end='Key', value_end='Value')

        all_attrs = self.elbv2_backend.modify_load_balancer_attributes(arn, attrs)

        template = self.response_template(MODIFY_LOADBALANCER_ATTRS_TEMPLATE)
        return template.render(attrs=all_attrs)

    @amzn_request_id
    def describe_load_balancer_attributes(self):
        arn = self._get_param('LoadBalancerArn')
        attrs = self.elbv2_backend.describe_load_balancer_attributes(arn)

        template = self.response_template(DESCRIBE_LOADBALANCER_ATTRS_TEMPLATE)
        return template.render(attrs=attrs)

    @amzn_request_id
    def modify_target_group(self):
        arn = self._get_param('TargetGroupArn')

        health_check_proto = self._get_param('HealthCheckProtocol')  # 'HTTP' | 'HTTPS' | 'TCP',
        health_check_port = self._get_param('HealthCheckPort')
        health_check_path = self._get_param('HealthCheckPath')
        health_check_interval = self._get_param('HealthCheckIntervalSeconds')
        health_check_timeout = self._get_param('HealthCheckTimeoutSeconds')
        healthy_threshold_count = self._get_param('HealthyThresholdCount')
        unhealthy_threshold_count = self._get_param('UnhealthyThresholdCount')
        http_codes = self._get_param('Matcher.HttpCode')

        target_group = self.elbv2_backend.modify_target_group(arn, health_check_proto, health_check_port, health_check_path, health_check_interval,
                                                              health_check_timeout, healthy_threshold_count, unhealthy_threshold_count, http_codes)

        template = self.response_template(MODIFY_TARGET_GROUP_TEMPLATE)
        return template.render(target_group=target_group)

    @amzn_request_id
    def modify_listener(self):
        arn = self._get_param('ListenerArn')
        port = self._get_param('Port')
        protocol = self._get_param('Protocol')
        ssl_policy = self._get_param('SslPolicy')
        certificates = self._get_list_prefix('Certificates.member')
        default_actions = self._get_list_prefix('DefaultActions.member')

        # Should really move SSL Policies to models
        if ssl_policy is not None and ssl_policy not in [item['name'] for item in SSL_POLICIES]:
            raise RESTError('SSLPolicyNotFound', 'Policy {0} not found'.format(ssl_policy))

        listener = self.elbv2_backend.modify_listener(arn, port, protocol, ssl_policy, certificates, default_actions)

        template = self.response_template(MODIFY_LISTENER_TEMPLATE)
        return template.render(listener=listener)

    def _add_tags(self, resource):
        tag_values = []
        tag_keys = []

        for t_key, t_val in sorted(self.querystring.items()):
            if t_key.startswith('Tags.member.'):
                if t_key.split('.')[3] == 'Key':
                    tag_keys.extend(t_val)
                elif t_key.split('.')[3] == 'Value':
                    tag_values.extend(t_val)

        counts = {}
        for i in tag_keys:
            counts[i] = tag_keys.count(i)

        counts = sorted(counts.items(), key=lambda i: i[1], reverse=True)

        if counts and counts[0][1] > 1:
            # We have dupes...
            raise DuplicateTagKeysError(counts[0])

        for tag_key, tag_value in zip(tag_keys, tag_values):
            resource.add_tag(tag_key, tag_value)


ADD_TAGS_TEMPLATE = """<AddTagsResponse xmlns="http://elasticloadbalancing.amazonaws.com/doc/2015-12-01/">
  <AddTagsResult/>
  <ResponseMetadata>
    <RequestId>{{ request_id }}</RequestId>
  </ResponseMetadata>
</AddTagsResponse>"""

REMOVE_TAGS_TEMPLATE = """<RemoveTagsResponse xmlns="http://elasticloadbalancing.amazonaws.com/doc/2015-12-01/">
  <RemoveTagsResult/>
  <ResponseMetadata>
    <RequestId>{{ request_id }}</RequestId>
  </ResponseMetadata>
</RemoveTagsResponse>"""

DESCRIBE_TAGS_TEMPLATE = """<DescribeTagsResponse xmlns="http://elasticloadbalancing.amazonaws.com/doc/2015-12-01/">
  <DescribeTagsResult>
    <TagDescriptions>
      {% for resource in resources %}
      <member>
        <ResourceArn>{{ resource.arn }}</ResourceArn>
        <Tags>
          {% for key, value in resource.tags.items() %}
          <member>
            <Value>{{ value }}</Value>
            <Key>{{ key }}</Key>
          </member>
          {% endfor %}
        </Tags>
      </member>
      {% endfor %}
    </TagDescriptions>
  </DescribeTagsResult>
  <ResponseMetadata>
    <RequestId>{{ request_id }}</RequestId>
  </ResponseMetadata>
</DescribeTagsResponse>"""

CREATE_LOAD_BALANCER_TEMPLATE = """<CreateLoadBalancerResponse xmlns="http://elasticloadbalancing.amazonaws.com/doc/2015-12-01/">
  <CreateLoadBalancerResult>
    <LoadBalancers>
      <member>
        <LoadBalancerArn>{{ load_balancer.arn }}</LoadBalancerArn>
        <Scheme>{{ load_balancer.scheme }}</Scheme>
        <LoadBalancerName>{{ load_balancer.name }}</LoadBalancerName>
        <VpcId>{{ load_balancer.vpc_id }}</VpcId>
        <CanonicalHostedZoneId>Z2P70J7EXAMPLE</CanonicalHostedZoneId>
        <CreatedTime>{{ load_balancer.created_time }}</CreatedTime>
        <AvailabilityZones>
          {% for subnet in load_balancer.subnets %}
          <member>
            <SubnetId>{{ subnet.id }}</SubnetId>
            <ZoneName>{{ subnet.availability_zone }}</ZoneName>
          </member>
          {% endfor %}
        </AvailabilityZones>
        <SecurityGroups>
          {% for security_group in load_balancer.security_groups %}
          <member>{{ security_group }}</member>
          {% endfor %}
        </SecurityGroups>
        <DNSName>{{ load_balancer.dns_name }}</DNSName>
        <State>
          <Code>provisioning</Code>
        </State>
        <Type>application</Type>
      </member>
    </LoadBalancers>
  </CreateLoadBalancerResult>
  <ResponseMetadata>
    <RequestId>{{ request_id }}</RequestId>
  </ResponseMetadata>
</CreateLoadBalancerResponse>"""

CREATE_RULE_TEMPLATE = """<CreateRuleResponse xmlns="http://elasticloadbalancing.amazonaws.com/doc/2015-12-01/">
  <CreateRuleResult>
    <Rules>
      {% for rule in rules %}
      <member>
        <IsDefault>{{ "true" if rule.is_default else "false" }}</IsDefault>
        <Conditions>
          {% for condition in rule.conditions %}
          <member>
            <Field>{{ condition["field"] }}</Field>
            <Values>
              {% for value in condition["values"] %}
              <member>{{ value }}</member>
              {% endfor %}
            </Values>
          </member>
          {% endfor %}
        </Conditions>
        <Priority>{{ rule.priority }}</Priority>
        <Actions>
          {% for action in rule.actions %}
          <member>
            <Type>{{ action["type"] }}</Type>
            <TargetGroupArn>{{ action["target_group_arn"] }}</TargetGroupArn>
          </member>
          {% endfor %}
        </Actions>
        <RuleArn>{{ rule.arn }}</RuleArn>
      </member>
      {% endfor %}
    </Rules>
  </CreateRuleResult>
  <ResponseMetadata>
    <RequestId>{{ request_id }}</RequestId>
  </ResponseMetadata>
</CreateRuleResponse>"""

CREATE_TARGET_GROUP_TEMPLATE = """<CreateTargetGroupResponse xmlns="http://elasticloadbalancing.amazonaws.com/doc/2015-12-01/">
  <CreateTargetGroupResult>
    <TargetGroups>
      <member>
        <TargetGroupArn>{{ target_group.arn }}</TargetGroupArn>
        <TargetGroupName>{{ target_group.name }}</TargetGroupName>
        <Protocol>{{ target_group.protocol }}</Protocol>
        <Port>{{ target_group.port }}</Port>
        <VpcId>{{ target_group.vpc_id }}</VpcId>
        <HealthCheckProtocol>{{ target_group.health_check_protocol }}</HealthCheckProtocol>
        <HealthCheckPort>{{ target_group.healthcheck_port }}</HealthCheckPort>
        <HealthCheckPath>{{ target_group.healthcheck_path }}</HealthCheckPath>
        <HealthCheckIntervalSeconds>{{ target_group.healthcheck_interval_seconds }}</HealthCheckIntervalSeconds>
        <HealthCheckTimeoutSeconds>{{ target_group.healthcheck_timeout_seconds }}</HealthCheckTimeoutSeconds>
        <HealthyThresholdCount>{{ target_group.healthy_threshold_count }}</HealthyThresholdCount>
        <UnhealthyThresholdCount>{{ target_group.unhealthy_threshold_count }}</UnhealthyThresholdCount>
        {% if target_group.matcher %}
        <Matcher>
          <HttpCode>{{ target_group.matcher['HttpCode'] }}</HttpCode>
        </Matcher>
        {% endif %}
        {% if target_group.target_type %}
        <TargetType>{{ target_group.target_type }}</TargetType>
        {% endif %}
      </member>
    </TargetGroups>
  </CreateTargetGroupResult>
  <ResponseMetadata>
    <RequestId>{{ request_id }}</RequestId>
  </ResponseMetadata>
</CreateTargetGroupResponse>"""

CREATE_LISTENER_TEMPLATE = """<CreateListenerResponse xmlns="http://elasticloadbalancing.amazonaws.com/doc/2015-12-01/">
  <CreateListenerResult>
    <Listeners>
      <member>
        <LoadBalancerArn>{{ listener.load_balancer_arn }}</LoadBalancerArn>
        <Protocol>{{ listener.protocol }}</Protocol>
        {% if listener.certificates %}
        <Certificates>
          {% for cert in listener.certificates %}
          <member>
            <CertificateArn>{{ cert }}</CertificateArn>
          </member>
          {% endfor %}
        </Certificates>
        {% endif %}
        <Port>{{ listener.port }}</Port>
        <SslPolicy>{{ listener.ssl_policy }}</SslPolicy>
        <ListenerArn>{{ listener.arn }}</ListenerArn>
        <DefaultActions>
          {% for action in listener.default_actions %}
          <member>
            <Type>{{ action.type }}</Type>
            <TargetGroupArn>{{ action.target_group_arn }}</TargetGroupArn>
          </member>
          {% endfor %}
        </DefaultActions>
      </member>
    </Listeners>
  </CreateListenerResult>
  <ResponseMetadata>
    <RequestId>{{ request_id }}</RequestId>
  </ResponseMetadata>
</CreateListenerResponse>"""

DELETE_LOAD_BALANCER_TEMPLATE = """<DeleteLoadBalancerResponse xmlns="http://elasticloadbalancing.amazonaws.com/doc/2015-12-01/">
  <DeleteLoadBalancerResult/>
  <ResponseMetadata>
    <RequestId>{{ request_id }}</RequestId>
  </ResponseMetadata>
</DeleteLoadBalancerResponse>"""

DELETE_RULE_TEMPLATE = """<DeleteRuleResponse xmlns="http://elasticloadbalancing.amazonaws.com/doc/2015-12-01/">
  <DeleteRuleResult/>
  <ResponseMetadata>
    <RequestId>{{ request_id }}</RequestId>
  </ResponseMetadata>
</DeleteRuleResponse>"""

DELETE_TARGET_GROUP_TEMPLATE = """<DeleteTargetGroupResponse xmlns="http://elasticloadbalancing.amazonaws.com/doc/2015-12-01/">
  <DeleteTargetGroupResult/>
  <ResponseMetadata>
    <RequestId>{{ request_id }}</RequestId>
  </ResponseMetadata>
</DeleteTargetGroupResponse>"""

DELETE_LISTENER_TEMPLATE = """<DeleteListenerResponse xmlns="http://elasticloadbalancing.amazonaws.com/doc/2015-12-01/">
  <DeleteListenerResult/>
  <ResponseMetadata>
    <RequestId>{{ request_id }}</RequestId>
  </ResponseMetadata>
</DeleteListenerResponse>"""

DESCRIBE_LOAD_BALANCERS_TEMPLATE = """<DescribeLoadBalancersResponse xmlns="http://elasticloadbalancing.amazonaws.com/doc/2015-12-01/">
  <DescribeLoadBalancersResult>
    <LoadBalancers>
      {% for load_balancer in load_balancers %}
      <member>
        <LoadBalancerArn>{{ load_balancer.arn }}</LoadBalancerArn>
        <Scheme>{{ load_balancer.scheme }}</Scheme>
        <LoadBalancerName>{{ load_balancer.name }}</LoadBalancerName>
        <VpcId>{{ load_balancer.vpc_id }}</VpcId>
        <CanonicalHostedZoneId>Z2P70J7EXAMPLE</CanonicalHostedZoneId>
        <CreatedTime>{{ load_balancer.created_time }}</CreatedTime>
        <AvailabilityZones>
          {% for subnet in load_balancer.subnets %}
          <member>
            <SubnetId>{{ subnet.id }}</SubnetId>
            <ZoneName>{{ subnet.availability_zone }}</ZoneName>
          </member>
          {% endfor %}
        </AvailabilityZones>
        <SecurityGroups>
          {% for security_group in load_balancer.security_groups %}
          <member>{{ security_group }}</member>
          {% endfor %}
        </SecurityGroups>
        <DNSName>{{ load_balancer.dns_name }}</DNSName>
        <State>
          <Code>provisioning</Code>
        </State>
        <Type>application</Type>
        <IpAddressType>ipv4</IpAddressType>
      </member>
      {% endfor %}
    </LoadBalancers>
    {% if marker %}
    <NextMarker>{{ marker }}</NextMarker>
    {% endif %}
  </DescribeLoadBalancersResult>
  <ResponseMetadata>
    <RequestId>{{ request_id }}</RequestId>
  </ResponseMetadata>
</DescribeLoadBalancersResponse>"""

DESCRIBE_RULES_TEMPLATE = """<DescribeRulesResponse xmlns="http://elasticloadbalancing.amazonaws.com/doc/2015-12-01/">
  <DescribeRulesResult>
    <Rules>
      {% for rule in rules %}
      <member>
        <IsDefault>{{ "true" if rule.is_default else "false" }}</IsDefault>
        <Conditions>
          {% for condition in rule.conditions %}
          <member>
            <Field>{{ condition["field"] }}</Field>
            <Values>
              {% for value in condition["values"] %}
              <member>{{ value }}</member>
              {% endfor %}
            </Values>
          </member>
          {% endfor %}
        </Conditions>
        <Priority>{{ rule.priority }}</Priority>
        <Actions>
          {% for action in rule.actions %}
          <member>
            <Type>{{ action["type"] }}</Type>
            <TargetGroupArn>{{ action["target_group_arn"] }}</TargetGroupArn>
          </member>
          {% endfor %}
        </Actions>
        <RuleArn>{{ rule.arn }}</RuleArn>
      </member>
      {% endfor %}
    </Rules>
    {% if marker %}
    <NextMarker>{{ marker }}</NextMarker>
    {% endif %}
  </DescribeRulesResult>
  <ResponseMetadata>
    <RequestId>{{ request_id }}</RequestId>
  </ResponseMetadata>
</DescribeRulesResponse>"""

DESCRIBE_TARGET_GROUPS_TEMPLATE = """<DescribeTargetGroupsResponse xmlns="http://elasticloadbalancing.amazonaws.com/doc/2015-12-01/">
  <DescribeTargetGroupsResult>
    <TargetGroups>
      {% for target_group in target_groups %}
      <member>
        <TargetGroupArn>{{ target_group.arn }}</TargetGroupArn>
        <TargetGroupName>{{ target_group.name }}</TargetGroupName>
        <Protocol>{{ target_group.protocol }}</Protocol>
        <Port>{{ target_group.port }}</Port>
        <VpcId>{{ target_group.vpc_id }}</VpcId>
        <HealthCheckProtocol>{{ target_group.healthcheck_protocol }}</HealthCheckProtocol>
        <HealthCheckPort>{{ target_group.healthcheck_port }}</HealthCheckPort>
        <HealthCheckPath>{{ target_group.healthcheck_path }}</HealthCheckPath>
        <HealthCheckIntervalSeconds>{{ target_group.healthcheck_interval_seconds }}</HealthCheckIntervalSeconds>
        <HealthCheckTimeoutSeconds>{{ target_group.healthcheck_timeout_seconds }}</HealthCheckTimeoutSeconds>
        <HealthyThresholdCount>{{ target_group.healthy_threshold_count }}</HealthyThresholdCount>
        <UnhealthyThresholdCount>{{ target_group.unhealthy_threshold_count }}</UnhealthyThresholdCount>
        {% if target_group.matcher %}
        <Matcher>
<<<<<<< HEAD
          <HttpCode>{{ target_group.http_status_codes }}</HttpCode>
=======
          <HttpCode>{{ target_group.matcher['HttpCode'] }}</HttpCode>
>>>>>>> d187942e
        </Matcher>
        {% endif %}
        {% if target_group.target_type %}
        <TargetType>{{ target_group.target_type }}</TargetType>
        {% endif %}
        <LoadBalancerArns>
          {% for load_balancer_arn in target_group.load_balancer_arns %}
          <member>{{ load_balancer_arn }}</member>
          {% endfor %}
        </LoadBalancerArns>
      </member>
      {% endfor %}
    </TargetGroups>
  </DescribeTargetGroupsResult>
  <ResponseMetadata>
    <RequestId>{{ request_id }}</RequestId>
  </ResponseMetadata>
</DescribeTargetGroupsResponse>"""

DESCRIBE_TARGET_GROUP_ATTRIBUTES_TEMPLATE = """<DescribeTargetGroupAttributesResponse xmlns="http://elasticloadbalancing.amazonaws.com/doc/2015-12-01/">
  <DescribeTargetGroupAttributesResult>
    <Attributes>
      {% for key, value in attributes.items() %}
      <member>
        <Key>{{ key }}</Key>
        <Value>{{ value }}</Value>
      </member>
      {% endfor %}
    </Attributes>
  </DescribeTargetGroupAttributesResult>
  <ResponseMetadata>
    <RequestId>{{ request_id }}</RequestId>
  </ResponseMetadata>
</DescribeTargetGroupAttributesResponse>"""

DESCRIBE_LISTENERS_TEMPLATE = """<DescribeLoadBalancersResponse xmlns="http://elasticloadbalancing.amazonaws.com/doc/2015-12-01/">
  <DescribeListenersResult>
    <Listeners>
      {% for listener in listeners %}
      <member>
        <LoadBalancerArn>{{ listener.load_balancer_arn }}</LoadBalancerArn>
        <Protocol>{{ listener.protocol }}</Protocol>
        {% if listener.certificate %}
        <Certificates>
          <member>
            <CertificateArn>{{ listener.certificate }}</CertificateArn>
          </member>
        </Certificates>
        {% endif %}
        <Port>{{ listener.port }}</Port>
        <SslPolicy>{{ listener.ssl_policy }}</SslPolicy>
        <ListenerArn>{{ listener.arn }}</ListenerArn>
        <DefaultActions>
          {% for action in listener.default_actions %}
          <member>
            <Type>{{ action.type }}</Type>
            <TargetGroupArn>{{ action.target_group_arn }}</TargetGroupArn>
          </member>
          {% endfor %}
        </DefaultActions>
      </member>
      {% endfor %}
    </Listeners>
  </DescribeListenersResult>
  <ResponseMetadata>
    <RequestId>{{ request_id }}</RequestId>
  </ResponseMetadata>
</DescribeLoadBalancersResponse>"""

CONFIGURE_HEALTH_CHECK_TEMPLATE = """<ConfigureHealthCheckResponse xmlns="http://elasticloadbalancing.amazonaws.com/doc/2015-12-01/">
  <ConfigureHealthCheckResult>
    <HealthCheck>
      <Interval>{{ check.interval }}</Interval>
      <Target>{{ check.target }}</Target>
      <HealthyThreshold>{{ check.healthy_threshold }}</HealthyThreshold>
      <Timeout>{{ check.timeout }}</Timeout>
      <UnhealthyThreshold>{{ check.unhealthy_threshold }}</UnhealthyThreshold>
    </HealthCheck>
  </ConfigureHealthCheckResult>
  <ResponseMetadata>
    <RequestId>{{ request_id }}</RequestId>
  </ResponseMetadata>
</ConfigureHealthCheckResponse>"""

MODIFY_RULE_TEMPLATE = """<ModifyRuleResponse xmlns="http://elasticloadbalancing.amazonaws.com/doc/2015-12-01/">
  <ModifyRuleResult>
    <Rules>
      {% for rule in rules %}
      <member>
        <IsDefault>{{ "true" if rule.is_default else "false" }}</IsDefault>
        <Conditions>
          {% for condition in rule.conditions %}
          <member>
            <Field>{{ condition["field"] }}</Field>
            <Values>
              {% for value in condition["values"] %}
              <member>{{ value }}</member>
              {% endfor %}
            </Values>
          </member>
          {% endfor %}
        </Conditions>
        <Priority>{{ rule.priority }}</Priority>
        <Actions>
          {% for action in rule.actions %}
          <member>
            <Type>{{ action["type"] }}</Type>
            <TargetGroupArn>{{ action["target_group_arn"] }}</TargetGroupArn>
          </member>
          {% endfor %}
        </Actions>
        <RuleArn>{{ rule.arn }}</RuleArn>
      </member>
      {% endfor %}
    </Rules>
  </ModifyRuleResult>
  <ResponseMetadata>
    <RequestId>{{ request_id }}</RequestId>
  </ResponseMetadata>
</ModifyRuleResponse>"""

MODIFY_TARGET_GROUP_ATTRIBUTES_TEMPLATE = """<ModifyTargetGroupAttributesResponse xmlns="http://elasticloadbalancing.amazonaws.com/doc/2015-12-01/">
  <ModifyTargetGroupAttributesResult>
    <Attributes>
      {% for key, value in attributes.items() %}
      <member>
        <Key>{{ key }}</Key>
        <Value>{{ value }}</Value>
      </member>
      {% endfor %}
    </Attributes>
  </ModifyTargetGroupAttributesResult>
  <ResponseMetadata>
    <RequestId>{{ request_id }}</RequestId>
  </ResponseMetadata>
</ModifyTargetGroupAttributesResponse>"""

REGISTER_TARGETS_TEMPLATE = """<RegisterTargetsResponse xmlns="http://elasticloadbalancing.amazonaws.com/doc/2015-12-01/">
  <RegisterTargetsResult>
  </RegisterTargetsResult>
  <ResponseMetadata>
    <RequestId>{{ request_id }}</RequestId>
  </ResponseMetadata>
</RegisterTargetsResponse>"""

DEREGISTER_TARGETS_TEMPLATE = """<DeregisterTargetsResponse xmlns="http://elasticloadbalancing.amazonaws.com/doc/2015-12-01/">
  <DeregisterTargetsResult>
  </DeregisterTargetsResult>
  <ResponseMetadata>
    <RequestId>{{ request_id }}</RequestId>
  </ResponseMetadata>
</DeregisterTargetsResponse>"""

SET_LOAD_BALANCER_SSL_CERTIFICATE = """<SetLoadBalancerListenerSSLCertificateResponse xmlns="http://elasticloadbalan cing.amazonaws.com/doc/2015-12-01/">
 <SetLoadBalancerListenerSSLCertificateResult/>
<ResponseMetadata>
    <RequestId>{{ request_id }}</RequestId>
</ResponseMetadata>
</SetLoadBalancerListenerSSLCertificateResponse>"""

DELETE_LOAD_BALANCER_LISTENERS = """<DeleteLoadBalancerListenersResponse xmlns="http://elasticloadbalan cing.amazonaws.com/doc/2015-12-01/">
 <DeleteLoadBalancerListenersResult/>
<ResponseMetadata>
    <RequestId>{{ request_id }}</RequestId>
</ResponseMetadata>
</DeleteLoadBalancerListenersResponse>"""

DESCRIBE_ATTRIBUTES_TEMPLATE = """<DescribeLoadBalancerAttributesResponse  xmlns="http://elasticloadbalancing.amazonaws.com/doc/2015-12-01/">
  <DescribeLoadBalancerAttributesResult>
    <LoadBalancerAttributes>
      <AccessLog>
        <Enabled>{{ attributes.access_log.enabled }}</Enabled>
        {% if attributes.access_log.enabled %}
        <S3BucketName>{{ attributes.access_log.s3_bucket_name }}</S3BucketName>
        <S3BucketPrefix>{{ attributes.access_log.s3_bucket_prefix }}</S3BucketPrefix>
        <EmitInterval>{{ attributes.access_log.emit_interval }}</EmitInterval>
        {% endif %}
      </AccessLog>
      <ConnectionSettings>
        <IdleTimeout>{{ attributes.connecting_settings.idle_timeout }}</IdleTimeout>
      </ConnectionSettings>
      <CrossZoneLoadBalancing>
        <Enabled>{{ attributes.cross_zone_load_balancing.enabled }}</Enabled>
      </CrossZoneLoadBalancing>
      <ConnectionDraining>
        {% if attributes.connection_draining.enabled %}
        <Enabled>true</Enabled>
        <Timeout>{{ attributes.connection_draining.timeout }}</Timeout>
        {% else %}
        <Enabled>false</Enabled>
        {% endif %}
      </ConnectionDraining>
    </LoadBalancerAttributes>
  </DescribeLoadBalancerAttributesResult>
  <ResponseMetadata>
    <RequestId>{{ request_id }}</RequestId>
  </ResponseMetadata>
</DescribeLoadBalancerAttributesResponse>
"""

MODIFY_ATTRIBUTES_TEMPLATE = """<ModifyLoadBalancerAttributesResponse xmlns="http://elasticloadbalancing.amazonaws.com/doc/2015-12-01/">
  <ModifyLoadBalancerAttributesResult>
  <LoadBalancerName>{{ load_balancer.name }}</LoadBalancerName>
    <LoadBalancerAttributes>
      <AccessLog>
        <Enabled>{{ attributes.access_log.enabled }}</Enabled>
        {% if attributes.access_log.enabled %}
        <S3BucketName>{{ attributes.access_log.s3_bucket_name }}</S3BucketName>
        <S3BucketPrefix>{{ attributes.access_log.s3_bucket_prefix }}</S3BucketPrefix>
        <EmitInterval>{{ attributes.access_log.emit_interval }}</EmitInterval>
        {% endif %}
      </AccessLog>
      <ConnectionSettings>
        <IdleTimeout>{{ attributes.connecting_settings.idle_timeout }}</IdleTimeout>
      </ConnectionSettings>
      <CrossZoneLoadBalancing>
        <Enabled>{{ attributes.cross_zone_load_balancing.enabled }}</Enabled>
      </CrossZoneLoadBalancing>
      <ConnectionDraining>
        {% if attributes.connection_draining.enabled %}
        <Enabled>true</Enabled>
        <Timeout>{{ attributes.connection_draining.timeout }}</Timeout>
        {% else %}
        <Enabled>false</Enabled>
        {% endif %}
      </ConnectionDraining>
    </LoadBalancerAttributes>
  </ModifyLoadBalancerAttributesResult>
  <ResponseMetadata>
    <RequestId>{{ request_id }}</RequestId>
  </ResponseMetadata>
</ModifyLoadBalancerAttributesResponse>
"""

CREATE_LOAD_BALANCER_POLICY_TEMPLATE = """<CreateLoadBalancerPolicyResponse xmlns="http://elasticloadbalancing.amazonaws.com/doc/2015-12-01/">
  <CreateLoadBalancerPolicyResult/>
  <ResponseMetadata>
      <RequestId>{{ request_id }}</RequestId>
  </ResponseMetadata>
</CreateLoadBalancerPolicyResponse>
"""

SET_LOAD_BALANCER_POLICIES_OF_LISTENER_TEMPLATE = """<SetLoadBalancerPoliciesOfListenerResponse xmlns="http://elasticloadbalancing.amazonaws.com/doc/2015-12-01/">
    <SetLoadBalancerPoliciesOfListenerResult/>
    <ResponseMetadata>
        <RequestId>{{ request_id }}</RequestId>
    </ResponseMetadata>
</SetLoadBalancerPoliciesOfListenerResponse>
"""

SET_LOAD_BALANCER_POLICIES_FOR_BACKEND_SERVER_TEMPLATE = """<SetLoadBalancerPoliciesForBackendServerResponse xmlns="http://elasticloadbalancing.amazonaws.com/doc/2015-12-01/">
    <SetLoadBalancerPoliciesForBackendServerResult/>
    <ResponseMetadata>
        <RequestId>{{ request_id }}</RequestId>
    </ResponseMetadata>
</SetLoadBalancerPoliciesForBackendServerResponse>
"""

DESCRIBE_TARGET_HEALTH_TEMPLATE = """<DescribeTargetHealthResponse xmlns="http://elasticloadbalancing.amazonaws.com/doc/2015-12-01/">
  <DescribeTargetHealthResult>
    <TargetHealthDescriptions>
      {% for target_health in target_health_descriptions %}
      <member>
        <HealthCheckPort>{{ target_health.health_port }}</HealthCheckPort>
        <TargetHealth>
          <State>{{ target_health.status }}</State>
        </TargetHealth>
        <Target>
          <Port>{{ target_health.port }}</Port>
          <Id>{{ target_health.instance_id }}</Id>
        </Target>
      </member>
      {% endfor %}
    </TargetHealthDescriptions>
  </DescribeTargetHealthResult>
  <ResponseMetadata>
    <RequestId>{{ request_id }}</RequestId>
  </ResponseMetadata>
</DescribeTargetHealthResponse>"""

SET_RULE_PRIORITIES_TEMPLATE = """<SetRulePrioritiesResponse xmlns="http://elasticloadbalancing.amazonaws.com/doc/2015-12-01/">
  <SetRulePrioritiesResult>
    <Rules>
      {% for rule in rules %}
      <member>
        <IsDefault>{{ "true" if rule.is_default else "false" }}</IsDefault>
        <Conditions>
          {% for condition in rule.conditions %}
          <member>
            <Field>{{ condition["field"] }}</Field>
            <Values>
              {% for value in condition["values"] %}
              <member>{{ value }}</member>
              {% endfor %}
            </Values>
          </member>
          {% endfor %}
        </Conditions>
        <Priority>{{ rule.priority }}</Priority>
        <Actions>
          {% for action in rule.actions %}
          <member>
            <Type>{{ action["type"] }}</Type>
            <TargetGroupArn>{{ action["target_group_arn"] }}</TargetGroupArn>
          </member>
          {% endfor %}
        </Actions>
        <RuleArn>{{ rule.arn }}</RuleArn>
      </member>
      {% endfor %}
    </Rules>
  </SetRulePrioritiesResult>
  <ResponseMetadata>
    <RequestId>{{ request_id }}</RequestId>
  </ResponseMetadata>
</SetRulePrioritiesResponse>"""

DESCRIBE_LIMITS_TEMPLATE = """<DescribeAccountLimitsResponse xmlns="http://elasticloadbalancing.amazonaws.com/doc/2015-12-01/">
  <DescribeAccountLimitsResult>
    <Limits>
      {% for key, value in limits.items() %}
      <member>
        <Name>{{ key }}</Name>
        <Max>{{ value }}</Max>
      </member>
      {% endfor %}
    </Limits>
  </DescribeAccountLimitsResult>
  <ResponseMetadata>
    <RequestId>{{ request_id }}</RequestId>
  </ResponseMetadata>
</DescribeAccountLimitsResponse>"""

DESCRIBE_SSL_POLICIES_TEMPLATE = """<DescribeSSLPoliciesResponse xmlns="http://elasticloadbalancing.amazonaws.com/doc/2015-12-01/">
  <DescribeSSLPoliciesResult>
    <SslPolicies>
      {% for policy in policies %}
      <member>
        <Name>{{ policy['name'] }}</Name>
        <Ciphers>
          {% for cipher in policy['ciphers'] %}
          <member>
            <Name>{{ cipher['name'] }}</Name>
            <Priority>{{ cipher['priority'] }}</Priority>
          </member>
          {% endfor %}
        </Ciphers>
        <SslProtocols>
          {% for proto in policy['ssl_protocols'] %}
          <member>{{ proto }}</member>
          {% endfor %}
        </SslProtocols>
      </member>
      {% endfor %}
    </SslPolicies>
  </DescribeSSLPoliciesResult>
  <ResponseMetadata>
    <RequestId>{{ request_id }}</RequestId>
  </ResponseMetadata>
</DescribeSSLPoliciesResponse>"""

SET_IP_ADDRESS_TYPE_TEMPLATE = """<SetIpAddressTypeResponse xmlns="http://elasticloadbalancing.amazonaws.com/doc/2015-12-01/">
  <SetIpAddressTypeResult>
    <IpAddressType>{{ ip_type }}</IpAddressType>
  </SetIpAddressTypeResult>
  <ResponseMetadata>
    <RequestId>{{ request_id }}</RequestId>
  </ResponseMetadata>
</SetIpAddressTypeResponse>"""

SET_SECURITY_GROUPS_TEMPLATE = """<SetSecurityGroupsResponse xmlns="http://elasticloadbalancing.amazonaws.com/doc/2015-12-01/">
  <SetSecurityGroupsResult>
    <SecurityGroupIds>
      {% for group in sec_groups %}
      <member>{{ group }}</member>
      {% endfor %}
    </SecurityGroupIds>
  </SetSecurityGroupsResult>
  <ResponseMetadata>
    <RequestId>{{ request_id }}</RequestId>
  </ResponseMetadata>
</SetSecurityGroupsResponse>"""

SET_SUBNETS_TEMPLATE = """<SetSubnetsResponse xmlns="http://elasticloadbalancing.amazonaws.com/doc/2015-12-01/">
  <SetSubnetsResult>
    <AvailabilityZones>
      {% for zone_id, subnet_id in subnets %}
      <member>
        <SubnetId>{{ subnet_id }}</SubnetId>
        <ZoneName>{{ zone_id }}</ZoneName>
      </member>
      {% endfor %}
    </AvailabilityZones>
  </SetSubnetsResult>
  <ResponseMetadata>
    <RequestId>{{ request_id }}</RequestId>
  </ResponseMetadata>
</SetSubnetsResponse>"""

MODIFY_LOADBALANCER_ATTRS_TEMPLATE = """<ModifyLoadBalancerAttributesResponse xmlns="http://elasticloadbalancing.amazonaws.com/doc/2015-12-01/">
  <ModifyLoadBalancerAttributesResult>
    <Attributes>
      {% for key, value in attrs.items() %}
      <member>
        {% if value == None %}<Value />{% else %}<Value>{{ value }}</Value>{% endif %}
        <Key>{{ key }}</Key>
      </member>
      {% endfor %}
    </Attributes>
  </ModifyLoadBalancerAttributesResult>
  <ResponseMetadata>
    <RequestId>{{ request_id }}</RequestId>
  </ResponseMetadata>
</ModifyLoadBalancerAttributesResponse>"""

DESCRIBE_LOADBALANCER_ATTRS_TEMPLATE = """<DescribeLoadBalancerAttributesResponse xmlns="http://elasticloadbalancing.amazonaws.com/doc/2015-12-01/">
  <DescribeLoadBalancerAttributesResult>
    <Attributes>
      {% for key, value in attrs.items() %}
      <member>
        {% if value == None %}<Value />{% else %}<Value>{{ value }}</Value>{% endif %}
        <Key>{{ key }}</Key>
      </member>
      {% endfor %}
    </Attributes>
  </DescribeLoadBalancerAttributesResult>
  <ResponseMetadata>
    <RequestId>{{ request_id }}</RequestId>
  </ResponseMetadata>
</DescribeLoadBalancerAttributesResponse>"""

MODIFY_TARGET_GROUP_TEMPLATE = """<ModifyTargetGroupResponse xmlns="http://elasticloadbalancing.amazonaws.com/doc/2015-12-01/">
  <ModifyTargetGroupResult>
    <TargetGroups>
      <member>
        <TargetGroupArn>{{ target_group.arn }}</TargetGroupArn>
        <TargetGroupName>{{ target_group.name }}</TargetGroupName>
        <Protocol>{{ target_group.protocol }}</Protocol>
        <Port>{{ target_group.port }}</Port>
        <VpcId>{{ target_group.vpc_id }}</VpcId>
        <HealthCheckProtocol>{{ target_group.healthcheck_protocol }}</HealthCheckProtocol>
        <HealthCheckPort>{{ target_group.healthcheck_port }}</HealthCheckPort>
        <HealthCheckPath>{{ target_group.healthcheck_path }}</HealthCheckPath>
        <HealthCheckIntervalSeconds>{{ target_group.healthcheck_interval_seconds }}</HealthCheckIntervalSeconds>
        <HealthCheckTimeoutSeconds>{{ target_group.healthcheck_timeout_seconds }}</HealthCheckTimeoutSeconds>
        <HealthyThresholdCount>{{ target_group.healthy_threshold_count }}</HealthyThresholdCount>
        <UnhealthyThresholdCount>{{ target_group.unhealthy_threshold_count }}</UnhealthyThresholdCount>
        <Matcher>
          <HttpCode>{{ target_group.http_status_codes }}</HttpCode>
        </Matcher>
        <LoadBalancerArns>
          {% for load_balancer_arn in target_group.load_balancer_arns %}
          <member>{{ load_balancer_arn }}</member>
          {% endfor %}
        </LoadBalancerArns>
      </member>
    </TargetGroups>
  </ModifyTargetGroupResult>
  <ResponseMetadata>
    <RequestId>{{ request_id }}</RequestId>
  </ResponseMetadata>
</ModifyTargetGroupResponse>"""

MODIFY_LISTENER_TEMPLATE = """<ModifyListenerResponse xmlns="http://elasticloadbalancing.amazonaws.com/doc/2015-12-01/">
  <ModifyListenerResult>
    <Listeners>
      <member>
        <LoadBalancerArn>{{ listener.load_balancer_arn }}</LoadBalancerArn>
        <Protocol>{{ listener.protocol }}</Protocol>
        {% if listener.certificates %}
        <Certificates>
          {% for cert in listener.certificates %}
          <member>
            <CertificateArn>{{ cert }}</CertificateArn>
          </member>
          {% endfor %}
        </Certificates>
        {% endif %}
        <Port>{{ listener.port }}</Port>
        <SslPolicy>{{ listener.ssl_policy }}</SslPolicy>
        <ListenerArn>{{ listener.arn }}</ListenerArn>
        <DefaultActions>
          {% for action in listener.default_actions %}
          <member>
            <Type>{{ action.type }}</Type>
            <TargetGroupArn>{{ action.target_group_arn }}</TargetGroupArn>
          </member>
          {% endfor %}
        </DefaultActions>
      </member>
    </Listeners>
  </ModifyListenerResult>
  <ResponseMetadata>
    <RequestId>{{ request_id }}</RequestId>
  </ResponseMetadata>
</ModifyListenerResponse>"""<|MERGE_RESOLUTION|>--- conflicted
+++ resolved
@@ -913,11 +913,7 @@
         <UnhealthyThresholdCount>{{ target_group.unhealthy_threshold_count }}</UnhealthyThresholdCount>
         {% if target_group.matcher %}
         <Matcher>
-<<<<<<< HEAD
-          <HttpCode>{{ target_group.http_status_codes }}</HttpCode>
-=======
           <HttpCode>{{ target_group.matcher['HttpCode'] }}</HttpCode>
->>>>>>> d187942e
         </Matcher>
         {% endif %}
         {% if target_group.target_type %}
@@ -1366,7 +1362,7 @@
         <HealthyThresholdCount>{{ target_group.healthy_threshold_count }}</HealthyThresholdCount>
         <UnhealthyThresholdCount>{{ target_group.unhealthy_threshold_count }}</UnhealthyThresholdCount>
         <Matcher>
-          <HttpCode>{{ target_group.http_status_codes }}</HttpCode>
+          <HttpCode>{{ target_group.matcher['HttpCode'] }}</HttpCode>
         </Matcher>
         <LoadBalancerArns>
           {% for load_balancer_arn in target_group.load_balancer_arns %}
