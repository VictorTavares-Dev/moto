from __future__ import unicode_literals

import datetime
import re
from moto.compat import OrderedDict
from moto.core.exceptions import RESTError
from moto.core import BaseBackend, BaseModel
from moto.ec2.models import ec2_backends
from moto.acm.models import acm_backends
from .exceptions import (
    DuplicateLoadBalancerName,
    DuplicateListenerError,
    DuplicateTargetGroupName,
    InvalidTargetError,
    ListenerNotFoundError,
    LoadBalancerNotFoundError,
    SubnetNotFoundError,
    TargetGroupNotFoundError,
    TooManyTagsError,
    PriorityInUseError,
    InvalidConditionFieldError,
    InvalidConditionValueError,
    InvalidActionTypeError,
    ActionTargetGroupNotFoundError,
    InvalidDescribeRulesRequest,
    ResourceInUseError,
    RuleNotFoundError,
    DuplicatePriorityError,
    InvalidTargetGroupNameError,
    InvalidModifyRuleArgumentsError
)


class FakeHealthStatus(BaseModel):

    def __init__(self, instance_id, port, health_port, status, reason=None):
        self.instance_id = instance_id
        self.port = port
        self.health_port = health_port
        self.status = status
        self.reason = reason


class FakeTargetGroup(BaseModel):
    HTTP_CODE_REGEX = re.compile(r'(?:(?:\d+-\d+|\d+),?)+')

    def __init__(self,
                 name,
                 arn,
                 vpc_id,
                 protocol,
                 port,
                 healthcheck_protocol,
                 healthcheck_port,
                 healthcheck_path,
                 healthcheck_interval_seconds,
                 healthcheck_timeout_seconds,
                 healthy_threshold_count,
                 unhealthy_threshold_count,
                 matcher=None,
                 target_type=None):
        self.name = name
        self.arn = arn
        self.vpc_id = vpc_id
        self.protocol = protocol
        self.port = port
        self.healthcheck_protocol = healthcheck_protocol
        self.healthcheck_port = healthcheck_port
        self.healthcheck_path = healthcheck_path
        self.healthcheck_interval_seconds = healthcheck_interval_seconds
        self.healthcheck_timeout_seconds = healthcheck_timeout_seconds
        self.healthy_threshold_count = healthy_threshold_count
        self.unhealthy_threshold_count = unhealthy_threshold_count
        self.load_balancer_arns = []
        self.tags = {}
        self.matcher = matcher
        self.target_type = target_type

        self.attributes = {
            'deregistration_delay.timeout_seconds': 300,
            'stickiness.enabled': 'false',
        }

        self.targets = OrderedDict()

    @property
    def physical_resource_id(self):
        return self.arn

    def register(self, targets):
        for target in targets:
            self.targets[target['id']] = {
                'id': target['id'],
                'port': target.get('port', self.port),
            }

    def deregister(self, targets):
        for target in targets:
            t = self.targets.pop(target['id'], None)
            if not t:
                raise InvalidTargetError()

    def add_tag(self, key, value):
        if len(self.tags) >= 10 and key not in self.tags:
            raise TooManyTagsError()
        self.tags[key] = value

    def health_for(self, target):
        t = self.targets.get(target['id'])
        if t is None:
            raise InvalidTargetError()
        return FakeHealthStatus(t['id'], t['port'], self.healthcheck_port, 'healthy')

    @classmethod
    def create_from_cloudformation_json(cls, resource_name, cloudformation_json, region_name):
        properties = cloudformation_json['Properties']

        elbv2_backend = elbv2_backends[region_name]

        # per cloudformation docs:
        # The target group name should be shorter than 22 characters because
        # AWS CloudFormation uses the target group name to create the name of the load balancer.
        name = properties.get('Name', resource_name[:22])
        vpc_id = properties.get("VpcId")
        protocol = properties.get('Protocol')
        port = properties.get("Port")
        healthcheck_protocol = properties.get("HealthCheckProtocol")
        healthcheck_port = properties.get("HealthCheckPort")
        healthcheck_path = properties.get("HealthCheckPath")
        healthcheck_interval_seconds = properties.get("HealthCheckIntervalSeconds")
        healthcheck_timeout_seconds = properties.get("HealthCheckTimeoutSeconds")
        healthy_threshold_count = properties.get("HealthyThresholdCount")
        unhealthy_threshold_count = properties.get("UnhealthyThresholdCount")
        matcher = properties.get("Matcher")
        target_type = properties.get("TargetType")

        target_group = elbv2_backend.create_target_group(
            name=name,
            vpc_id=vpc_id,
            protocol=protocol,
            port=port,
            healthcheck_protocol=healthcheck_protocol,
            healthcheck_port=healthcheck_port,
            healthcheck_path=healthcheck_path,
            healthcheck_interval_seconds=healthcheck_interval_seconds,
            healthcheck_timeout_seconds=healthcheck_timeout_seconds,
            healthy_threshold_count=healthy_threshold_count,
            unhealthy_threshold_count=unhealthy_threshold_count,
            matcher=matcher,
            target_type=target_type,
        )
        return target_group


class FakeListener(BaseModel):

    def __init__(self, load_balancer_arn, arn, protocol, port, ssl_policy, certificate, default_actions):
        self.load_balancer_arn = load_balancer_arn
        self.arn = arn
        self.protocol = protocol.upper()
        self.port = port
        self.ssl_policy = ssl_policy
        self.certificate = certificate
        self.certificates = [certificate] if certificate is not None else []
        self.default_actions = default_actions
        self._non_default_rules = []
        self._default_rule = FakeRule(
            listener_arn=self.arn,
            conditions=[],
            priority='default',
            actions=default_actions,
            is_default=True
        )

    @property
    def physical_resource_id(self):
        return self.arn

    @property
    def rules(self):
        return self._non_default_rules + [self._default_rule]

    def remove_rule(self, rule):
        self._non_default_rules.remove(rule)

    def register(self, rule):
        self._non_default_rules.append(rule)
        self._non_default_rules = sorted(self._non_default_rules, key=lambda x: x.priority)

    @classmethod
    def create_from_cloudformation_json(cls, resource_name, cloudformation_json, region_name):
        properties = cloudformation_json['Properties']

        elbv2_backend = elbv2_backends[region_name]
        load_balancer_arn = properties.get("LoadBalancerArn")
        protocol = properties.get("Protocol")
        port = properties.get("Port")
        ssl_policy = properties.get("SslPolicy")
        certificates = properties.get("Certificates")
        # transform default actions to confirm with the rest of the code and XML templates
        if "DefaultActions" in properties:
            default_actions = []
            for action in properties['DefaultActions']:
                default_actions.append({'type': action['Type'], 'target_group_arn': action['TargetGroupArn']})
        else:
            default_actions = None

        listener = elbv2_backend.create_listener(
            load_balancer_arn, protocol, port, ssl_policy, certificates, default_actions)
        return listener


class FakeRule(BaseModel):

    def __init__(self, listener_arn, conditions, priority, actions, is_default):
        self.listener_arn = listener_arn
        self.arn = listener_arn.replace(':listener/', ':listener-rule/') + "/%s" % (id(self))
        self.conditions = conditions
        self.priority = priority  # int or 'default'
        self.actions = actions
        self.is_default = is_default


class FakeBackend(BaseModel):

    def __init__(self, instance_port):
        self.instance_port = instance_port
        self.policy_names = []

    def __repr__(self):
        return "FakeBackend(inp: %s, policies: %s)" % (self.instance_port, self.policy_names)


class FakeLoadBalancer(BaseModel):
    VALID_ATTRS = {'access_logs.s3.enabled', 'access_logs.s3.bucket', 'access_logs.s3.prefix',
                   'deletion_protection.enabled', 'idle_timeout.timeout_seconds'}

    def __init__(self, name, security_groups, subnets, vpc_id, arn, dns_name, scheme='internet-facing'):
        self.name = name
        self.created_time = datetime.datetime.now()
        self.scheme = scheme
        self.security_groups = security_groups
        self.subnets = subnets or []
        self.vpc_id = vpc_id
        self.listeners = OrderedDict()
        self.tags = {}
        self.arn = arn
        self.dns_name = dns_name

        self.stack = 'ipv4'
        self.attrs = {
            'access_logs.s3.enabled': 'false',
            'access_logs.s3.bucket': None,
            'access_logs.s3.prefix': None,
            'deletion_protection.enabled': 'false',
            'idle_timeout.timeout_seconds': '60'
        }

    @property
    def physical_resource_id(self):
        return self.arn

    def add_tag(self, key, value):
        if len(self.tags) >= 10 and key not in self.tags:
            raise TooManyTagsError()
        self.tags[key] = value

    def list_tags(self):
        return self.tags

    def remove_tag(self, key):
        if key in self.tags:
            del self.tags[key]

    def delete(self, region):
        ''' Not exposed as part of the ELB API - used for CloudFormation. '''
        elbv2_backends[region].delete_load_balancer(self.arn)

    @classmethod
    def create_from_cloudformation_json(cls, resource_name, cloudformation_json, region_name):
        properties = cloudformation_json['Properties']

        elbv2_backend = elbv2_backends[region_name]

        name = properties.get('Name', resource_name)
        security_groups = properties.get("SecurityGroups")
        subnet_ids = properties.get('Subnets')
        scheme = properties.get('Scheme', 'internet-facing')

        load_balancer = elbv2_backend.create_load_balancer(name, security_groups, subnet_ids, scheme=scheme)
        return load_balancer

    def get_cfn_attribute(self, attribute_name):
        attributes = {
            'DNSName': self.dns_name,
            'LoadBalancerName': self.name,
        }
        return attributes[attribute_name]


class ELBv2Backend(BaseBackend):

    def __init__(self, region_name=None):
        self.region_name = region_name
        self.target_groups = OrderedDict()
        self.load_balancers = OrderedDict()

    @property
    def ec2_backend(self):
        """
        EC2 backend

        :return: EC2 Backend
        :rtype: moto.ec2.models.EC2Backend
        """
        return ec2_backends[self.region_name]

    @property
    def acm_backend(self):
        """
        ACM backend

        :return: ACM Backend
        :rtype: moto.acm.models.AWSCertificateManagerBackend
        """
        return acm_backends[self.region_name]

    def reset(self):
        region_name = self.region_name
        self.__dict__ = {}
        self.__init__(region_name)

    def create_load_balancer(self, name, security_groups, subnet_ids, scheme='internet-facing'):
        vpc_id = None
        subnets = []
        if not subnet_ids:
            raise SubnetNotFoundError()
        for subnet_id in subnet_ids:
            subnet = self.ec2_backend.get_subnet(subnet_id)
            if subnet is None:
                raise SubnetNotFoundError()
            subnets.append(subnet)

        vpc_id = subnets[0].vpc_id
        arn = "arn:aws:elasticloadbalancing:%s:1:loadbalancer/%s/50dc6c495c0c9188" % (self.region_name, name)
        dns_name = "%s-1.%s.elb.amazonaws.com" % (name, self.region_name)

        if arn in self.load_balancers:
            raise DuplicateLoadBalancerName()

        new_load_balancer = FakeLoadBalancer(
            name=name,
            security_groups=security_groups,
            arn=arn,
            scheme=scheme,
            subnets=subnets,
            vpc_id=vpc_id,
            dns_name=dns_name)
        self.load_balancers[arn] = new_load_balancer
        return new_load_balancer

    def create_rule(self, listener_arn, conditions, priority, actions):
        listeners = self.describe_listeners(None, [listener_arn])
        if not listeners:
            raise ListenerNotFoundError()
        listener = listeners[0]

        # validate conditions
        for condition in conditions:
            field = condition['field']
            if field not in ['path-pattern', 'host-header']:
                raise InvalidConditionFieldError(field)

            values = condition['values']
            if len(values) == 0:
                raise InvalidConditionValueError('A condition value must be specified')
            if len(values) > 1:
                raise InvalidConditionValueError(
                    "The '%s' field contains too many values; the limit is '1'" % field
                )

            # TODO: check pattern of value for 'host-header'
            # TODO: check pattern of value for 'path-pattern'

        # validate Priority
        for rule in listener.rules:
            if rule.priority == priority:
                raise PriorityInUseError()

        # validate Actions
        target_group_arns = [target_group.arn for target_group in self.target_groups.values()]
        for i, action in enumerate(actions):
            index = i + 1
            action_type = action['type']
            if action_type not in ['forward']:
                raise InvalidActionTypeError(action_type, index)
            action_target_group_arn = action['target_group_arn']
            if action_target_group_arn not in target_group_arns:
                raise ActionTargetGroupNotFoundError(action_target_group_arn)

        # TODO: check for error 'TooManyRegistrationsForTargetId'
        # TODO: check for error 'TooManyRules'

        # create rule
        rule = FakeRule(listener.arn, conditions, priority, actions, is_default=False)
        listener.register(rule)
        return [rule]

    def create_target_group(self, name, **kwargs):
        if len(name) > 32:
            raise InvalidTargetGroupNameError(
                "Target group name '%s' cannot be longer than '22' characters" % name
            )
        if not re.match('^[a-zA-Z0-9\-]+$', name):
            raise InvalidTargetGroupNameError(
                "Target group name '%s' can only contain characters that are alphanumeric characters or hyphens(-)" % name
            )

        # undocumented validation
        if not re.match('(?!.*--)(?!^-)(?!.*-$)^[A-Za-z0-9-]+$', name):
            raise InvalidTargetGroupNameError(
                "1 validation error detected: Value '%s' at 'targetGroup.targetGroupArn.targetGroupName' failed to satisfy constraint: Member must satisfy regular expression pattern: (?!.*--)(?!^-)(?!.*-$)^[A-Za-z0-9-]+$" % name
            )

        if name.startswith('-') or name.endswith('-'):
            raise InvalidTargetGroupNameError(
                "Target group name '%s' cannot begin or end with '-'" % name
            )
        for target_group in self.target_groups.values():
            if target_group.name == name:
                raise DuplicateTargetGroupName()

<<<<<<< HEAD
        valid_protocols = ['HTTPS', 'HTTP', 'TCP']
        if kwargs['healthcheck_protocol'] not in valid_protocols:
            raise InvalidConditionValueError(
                "Value {} at 'healthCheckProtocol' failed to satisfy constraint: "
                "Member must satisfy enum value set: {}".format(kwargs['healthcheck_protocol'], valid_protocols))
        if kwargs['protocol'] not in valid_protocols:
            raise InvalidConditionValueError(
                "Value {} at 'protocol' failed to satisfy constraint: "
                "Member must satisfy enum value set: {}".format(kwargs['protocol'], valid_protocols))
=======
        if FakeTargetGroup.HTTP_CODE_REGEX.match(kwargs['matcher']['HttpCode']) is None:
            raise RESTError('InvalidParameterValue', 'HttpCode must be like 200 | 200-399 | 200,201 ...')
>>>>>>> 2d9e622e

        arn = "arn:aws:elasticloadbalancing:%s:1:targetgroup/%s/50dc6c495c0c9188" % (self.region_name, name)
        target_group = FakeTargetGroup(name, arn, **kwargs)
        self.target_groups[target_group.arn] = target_group
        return target_group

    def create_listener(self, load_balancer_arn, protocol, port, ssl_policy, certificate, default_actions):
        balancer = self.load_balancers.get(load_balancer_arn)
        if balancer is None:
            raise LoadBalancerNotFoundError()
        if port in balancer.listeners:
            raise DuplicateListenerError()

        arn = load_balancer_arn.replace(':loadbalancer/', ':listener/') + "/%s%s" % (port, id(self))
        listener = FakeListener(load_balancer_arn, arn, protocol, port, ssl_policy, certificate, default_actions)
        balancer.listeners[listener.arn] = listener
        return listener

    def describe_load_balancers(self, arns, names):
        balancers = self.load_balancers.values()
        arns = arns or []
        names = names or []
        if not arns and not names:
            return balancers

        matched_balancers = []
        matched_balancer = None

        for arn in arns:
            for balancer in balancers:
                if balancer.arn == arn:
                    matched_balancer = balancer
            if matched_balancer is None:
                raise LoadBalancerNotFoundError()
            elif matched_balancer not in matched_balancers:
                matched_balancers.append(matched_balancer)

        for name in names:
            for balancer in balancers:
                if balancer.name == name:
                    matched_balancer = balancer
            if matched_balancer is None:
                raise LoadBalancerNotFoundError()
            elif matched_balancer not in matched_balancers:
                matched_balancers.append(matched_balancer)

        return matched_balancers

    def describe_rules(self, listener_arn, rule_arns):
        if listener_arn is None and not rule_arns:
            raise InvalidDescribeRulesRequest(
                "You must specify either listener rule ARNs or a listener ARN"
            )
        if listener_arn is not None and rule_arns is not None:
            raise InvalidDescribeRulesRequest(
                'Listener rule ARNs and a listener ARN cannot be specified at the same time'
            )
        if listener_arn:
            listener = self.describe_listeners(None, [listener_arn])[0]
            return listener.rules

        # search for rule arns
        matched_rules = []
        for load_balancer_arn in self.load_balancers:
            listeners = self.load_balancers.get(load_balancer_arn).listeners.values()
            for listener in listeners:
                for rule in listener.rules:
                    if rule.arn in rule_arns:
                        matched_rules.append(rule)
        return matched_rules

    def describe_target_groups(self, load_balancer_arn, target_group_arns, names):
        if load_balancer_arn:
            if load_balancer_arn not in self.load_balancers:
                raise LoadBalancerNotFoundError()
            return [tg for tg in self.target_groups.values()
                    if load_balancer_arn in tg.load_balancer_arns]

        if target_group_arns:
            try:
                return [self.target_groups[arn] for arn in target_group_arns]
            except KeyError:
                raise TargetGroupNotFoundError()
        if names:
            matched = []
            for name in names:
                found = None
                for target_group in self.target_groups.values():
                    if target_group.name == name:
                        found = target_group
                if not found:
                    raise TargetGroupNotFoundError()
                matched.append(found)
            return matched

        return self.target_groups.values()

    def describe_listeners(self, load_balancer_arn, listener_arns):
        if load_balancer_arn:
            if load_balancer_arn not in self.load_balancers:
                raise LoadBalancerNotFoundError()
            return self.load_balancers.get(load_balancer_arn).listeners.values()

        matched = []
        for load_balancer in self.load_balancers.values():
            for listener_arn in listener_arns:
                listener = load_balancer.listeners.get(listener_arn)
                if not listener:
                    raise ListenerNotFoundError()
                matched.append(listener)
        return matched

    def delete_load_balancer(self, arn):
        self.load_balancers.pop(arn, None)

    def delete_rule(self, arn):
        for load_balancer_arn in self.load_balancers:
            listeners = self.load_balancers.get(load_balancer_arn).listeners.values()
            for listener in listeners:
                for rule in listener.rules:
                    if rule.arn == arn:
                        listener.remove_rule(rule)
                        return

        # should raise RuleNotFound Error according to the AWS API doc
        # however, boto3 does't raise error even if rule is not found

    def delete_target_group(self, target_group_arn):
        if target_group_arn not in self.target_groups:
            raise TargetGroupNotFoundError()

        target_group = self.target_groups[target_group_arn]
        if target_group:
            if self._any_listener_using(target_group_arn):
                raise ResourceInUseError(
                    "The target group '{}' is currently in use by a listener or a rule".format(
                        target_group_arn))
            del self.target_groups[target_group_arn]
            return target_group

    def delete_listener(self, listener_arn):
        for load_balancer in self.load_balancers.values():
            listener = load_balancer.listeners.pop(listener_arn, None)
            if listener:
                return listener
        raise ListenerNotFoundError()

    def modify_rule(self, rule_arn, conditions, actions):
        # if conditions or actions is empty list, do not update the attributes
        if not conditions and not actions:
            raise InvalidModifyRuleArgumentsError()
        rules = self.describe_rules(listener_arn=None, rule_arns=[rule_arn])
        if not rules:
            raise RuleNotFoundError()
        rule = rules[0]

        if conditions:
            for condition in conditions:
                field = condition['field']
                if field not in ['path-pattern', 'host-header']:
                    raise InvalidConditionFieldError(field)

                values = condition['values']
                if len(values) == 0:
                    raise InvalidConditionValueError('A condition value must be specified')
                if len(values) > 1:
                    raise InvalidConditionValueError(
                        "The '%s' field contains too many values; the limit is '1'" % field
                    )
                # TODO: check pattern of value for 'host-header'
                # TODO: check pattern of value for 'path-pattern'

        # validate Actions
        target_group_arns = [target_group.arn for target_group in self.target_groups.values()]
        if actions:
            for i, action in enumerate(actions):
                index = i + 1
                action_type = action['type']
                if action_type not in ['forward']:
                    raise InvalidActionTypeError(action_type, index)
                action_target_group_arn = action['target_group_arn']
                if action_target_group_arn not in target_group_arns:
                    raise ActionTargetGroupNotFoundError(action_target_group_arn)

        # TODO: check for error 'TooManyRegistrationsForTargetId'
        # TODO: check for error 'TooManyRules'

        # modify rule
        if conditions:
            rule.conditions = conditions
        if actions:
            rule.actions = actions
        return [rule]

    def register_targets(self, target_group_arn, instances):
        target_group = self.target_groups.get(target_group_arn)
        if target_group is None:
            raise TargetGroupNotFoundError()
        target_group.register(instances)

    def deregister_targets(self, target_group_arn, instances):
        target_group = self.target_groups.get(target_group_arn)
        if target_group is None:
            raise TargetGroupNotFoundError()
        target_group.deregister(instances)

    def describe_target_health(self, target_group_arn, targets):
        target_group = self.target_groups.get(target_group_arn)
        if target_group is None:
            raise TargetGroupNotFoundError()

        if not targets:
            targets = target_group.targets.values()
        return [target_group.health_for(target) for target in targets]

    def set_rule_priorities(self, rule_priorities):
        # validate
        priorities = [rule_priority['priority'] for rule_priority in rule_priorities]
        for priority in set(priorities):
            if priorities.count(priority) > 1:
                raise DuplicatePriorityError(priority)

        # validate
        for rule_priority in rule_priorities:
            given_rule_arn = rule_priority['rule_arn']
            priority = rule_priority['priority']
            _given_rules = self.describe_rules(listener_arn=None, rule_arns=[given_rule_arn])
            if not _given_rules:
                raise RuleNotFoundError()
            given_rule = _given_rules[0]
            listeners = self.describe_listeners(None, [given_rule.listener_arn])
            listener = listeners[0]
            for rule_in_listener in listener.rules:
                if rule_in_listener.priority == priority:
                    raise PriorityInUseError()
        # modify
        modified_rules = []
        for rule_priority in rule_priorities:
            given_rule_arn = rule_priority['rule_arn']
            priority = rule_priority['priority']
            _given_rules = self.describe_rules(listener_arn=None, rule_arns=[given_rule_arn])
            if not _given_rules:
                raise RuleNotFoundError()
            given_rule = _given_rules[0]
            given_rule.priority = priority
            modified_rules.append(given_rule)
        return modified_rules

    def set_ip_address_type(self, arn, ip_type):
        if ip_type not in ('internal', 'dualstack'):
            raise RESTError('InvalidParameterValue', 'IpAddressType must be either internal | dualstack')

        balancer = self.load_balancers.get(arn)
        if balancer is None:
            raise LoadBalancerNotFoundError()

        if ip_type == 'dualstack' and balancer.scheme == 'internal':
            raise RESTError('InvalidConfigurationRequest', 'Internal load balancers cannot be dualstack')

        balancer.stack = ip_type

    def set_security_groups(self, arn, sec_groups):
        balancer = self.load_balancers.get(arn)
        if balancer is None:
            raise LoadBalancerNotFoundError()

        # Check all security groups exist
        for sec_group_id in sec_groups:
            if self.ec2_backend.get_security_group_from_id(sec_group_id) is None:
                raise RESTError('InvalidSecurityGroup', 'Security group {0} does not exist'.format(sec_group_id))

        balancer.security_groups = sec_groups

    def set_subnets(self, arn, subnets):
        balancer = self.load_balancers.get(arn)
        if balancer is None:
            raise LoadBalancerNotFoundError()

        subnet_objects = []
        sub_zone_list = {}
        for subnet in subnets:
            try:
                subnet = self.ec2_backend.get_subnet(subnet)

                if subnet.availability_zone in sub_zone_list:
                    raise RESTError('InvalidConfigurationRequest', 'More than 1 subnet cannot be specified for 1 availability zone')

                sub_zone_list[subnet.availability_zone] = subnet.id
                subnet_objects.append(subnet)
            except Exception:
                raise SubnetNotFoundError()

        if len(sub_zone_list) < 2:
            raise RESTError('InvalidConfigurationRequest', 'More than 1 availability zone must be specified')

        balancer.subnets = subnet_objects

        return sub_zone_list.items()

    def modify_load_balancer_attributes(self, arn, attrs):
        balancer = self.load_balancers.get(arn)
        if balancer is None:
            raise LoadBalancerNotFoundError()

        for key in attrs:
            if key not in FakeLoadBalancer.VALID_ATTRS:
                raise RESTError('InvalidConfigurationRequest', 'Key {0} not valid'.format(key))

        balancer.attrs.update(attrs)
        return balancer.attrs

    def describe_load_balancer_attributes(self, arn):
        balancer = self.load_balancers.get(arn)
        if balancer is None:
            raise LoadBalancerNotFoundError()

        return balancer.attrs

    def modify_target_group(self, arn, health_check_proto=None, health_check_port=None, health_check_path=None, health_check_interval=None,
                            health_check_timeout=None, healthy_threshold_count=None, unhealthy_threshold_count=None, http_codes=None):
        target_group = self.target_groups.get(arn)
        if target_group is None:
            raise TargetGroupNotFoundError()

        if http_codes is not None and FakeTargetGroup.HTTP_CODE_REGEX.match(http_codes) is None:
            raise RESTError('InvalidParameterValue', 'HttpCode must be like 200 | 200-399 | 200,201 ...')

        if http_codes is not None:
            target_group.matcher['HttpCode'] = http_codes
        if health_check_interval is not None:
            target_group.healthcheck_interval_seconds = health_check_interval
        if health_check_path is not None:
            target_group.healthcheck_path = health_check_path
        if health_check_port is not None:
            target_group.healthcheck_port = health_check_port
        if health_check_proto is not None:
            target_group.healthcheck_protocol = health_check_proto
        if health_check_timeout is not None:
            target_group.healthcheck_timeout_seconds = health_check_timeout
        if healthy_threshold_count is not None:
            target_group.healthy_threshold_count = healthy_threshold_count
        if unhealthy_threshold_count is not None:
            target_group.unhealthy_threshold_count = unhealthy_threshold_count

        return target_group

    def modify_listener(self, arn, port=None, protocol=None, ssl_policy=None, certificates=None, default_actions=None):
        for load_balancer in self.load_balancers.values():
            if arn in load_balancer.listeners:
                break
        else:
            raise ListenerNotFoundError()

        listener = load_balancer.listeners[arn]

        if port is not None:
            for listener_arn, current_listener in load_balancer.listeners.items():
                if listener_arn == arn:
                    continue
                if listener.port == port:
                    raise DuplicateListenerError()

            listener.port = port

        if protocol is not None:
            if protocol not in ('HTTP', 'HTTPS', 'TCP'):
                raise RESTError('UnsupportedProtocol', 'Protocol {0} is not supported'.format(protocol))

            # HTTPS checks
            if protocol == 'HTTPS':
                # HTTPS

                # Might already be HTTPS so may not provide certs
                if certificates is None and listener.protocol != 'HTTPS':
                    raise RESTError('InvalidConfigurationRequest', 'Certificates must be provided for HTTPS')

                # Check certificates exist
                if certificates is not None:
                    default_cert = None
                    all_certs = set()  # for SNI
                    for cert in certificates:
                        if cert['is_default'] == 'true':
                            default_cert = cert['certificate_arn']
                        try:
                            self.acm_backend.get_certificate(cert['certificate_arn'])
                        except Exception:
                            raise RESTError('CertificateNotFound', 'Certificate {0} not found'.format(cert['certificate_arn']))

                        all_certs.add(cert['certificate_arn'])

                    if default_cert is None:
                        raise RESTError('InvalidConfigurationRequest', 'No default certificate')

                    listener.certificate = default_cert
                    listener.certificates = list(all_certs)

            listener.protocol = protocol

        if ssl_policy is not None:
            # Its already validated in responses.py
            listener.ssl_policy = ssl_policy

        if default_actions is not None:
            # Is currently not validated
            listener.default_actions = default_actions

        return listener

    def _any_listener_using(self, target_group_arn):
        for load_balancer in self.load_balancers.values():
            for listener in load_balancer.listeners.values():
                for rule in listener.rules:
                    for action in rule.actions:
                        if action.get('target_group_arn') == target_group_arn:
                            return True
        return False


elbv2_backends = {}
for region in ec2_backends.keys():
    elbv2_backends[region] = ELBv2Backend(region)<|MERGE_RESOLUTION|>--- conflicted
+++ resolved
@@ -430,7 +430,6 @@
             if target_group.name == name:
                 raise DuplicateTargetGroupName()
 
-<<<<<<< HEAD
         valid_protocols = ['HTTPS', 'HTTP', 'TCP']
         if kwargs['healthcheck_protocol'] not in valid_protocols:
             raise InvalidConditionValueError(
@@ -440,10 +439,9 @@
             raise InvalidConditionValueError(
                 "Value {} at 'protocol' failed to satisfy constraint: "
                 "Member must satisfy enum value set: {}".format(kwargs['protocol'], valid_protocols))
-=======
+
         if FakeTargetGroup.HTTP_CODE_REGEX.match(kwargs['matcher']['HttpCode']) is None:
             raise RESTError('InvalidParameterValue', 'HttpCode must be like 200 | 200-399 | 200,201 ...')
->>>>>>> 2d9e622e
 
         arn = "arn:aws:elasticloadbalancing:%s:1:targetgroup/%s/50dc6c495c0c9188" % (self.region_name, name)
         target_group = FakeTargetGroup(name, arn, **kwargs)
