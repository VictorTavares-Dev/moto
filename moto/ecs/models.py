--- conflicted
+++ resolved
@@ -380,14 +380,10 @@
         container_instances = list(
             self.container_instances.get(cluster_name, {}).keys())
         if not container_instances:
-<<<<<<< HEAD
             raise Exception(
                 "No instances found in cluster {}".format(cluster_name))
-=======
-            raise Exception("No instances found in cluster {}".format(cluster_name))
         active_container_instances = [x for x in container_instances if
                                       self.container_instances[cluster_name][x].status == 'ACTIVE']
->>>>>>> 0393c384
         for _ in range(count or 1):
             container_instance_arn = self.container_instances[cluster_name][
                 active_container_instances[randint(0, len(active_container_instances) - 1)]
