from __future__ import unicode_literals
from datetime import datetime
import json
import uuid

import boto.cloudformation
from moto.core import BaseBackend

from .parsing import ResourceMap, OutputMap
from .utils import generate_stack_id
from .exceptions import ValidationError


class FakeStack(object):

    def __init__(self, stack_id, name, template, parameters, region_name, notification_arns=None, tags=None, role_arn=None):
        self.stack_id = stack_id
        self.name = name
        self.template = template
        self.template_dict = json.loads(self.template)
        self.parameters = parameters
        self.region_name = region_name
        self.notification_arns = notification_arns if notification_arns else []
        self.role_arn = role_arn
        self.tags = tags if tags else {}
        self.events = []
        self._add_stack_event("CREATE_IN_PROGRESS",
                              resource_status_reason="User Initiated")

        self.description = self.template_dict.get('Description')
        self.resource_map = self._create_resource_map()
        self.output_map = self._create_output_map()
        self._add_stack_event("CREATE_COMPLETE")
        self.status = 'CREATE_COMPLETE'

    def _create_resource_map(self):
        resource_map = ResourceMap(
            self.stack_id, self.name, self.parameters, self.tags, self.region_name, self.template_dict)
        resource_map.create()
        return resource_map

    def _create_output_map(self):
        output_map = OutputMap(self.resource_map, self.template_dict)
        output_map.create()
        return output_map

    def _add_stack_event(self, resource_status, resource_status_reason=None, resource_properties=None):
        self.events.append(FakeEvent(
            stack_id=self.stack_id,
            stack_name=self.name,
            logical_resource_id=self.name,
            physical_resource_id=self.stack_id,
            resource_type="AWS::CloudFormation::Stack",
            resource_status=resource_status,
            resource_status_reason=resource_status_reason,
            resource_properties=resource_properties,
        ))

    def _add_resource_event(self, logical_resource_id, resource_status, resource_status_reason=None, resource_properties=None):
        # not used yet... feel free to help yourself
        resource = self.resource_map[logical_resource_id]
        self.events.append(FakeEvent(
            stack_id=self.stack_id,
            stack_name=self.name,
            logical_resource_id=logical_resource_id,
            physical_resource_id=resource.physical_resource_id,
            resource_type=resource.type,
            resource_status=resource_status,
            resource_status_reason=resource_status_reason,
            resource_properties=resource_properties,
        ))

    @property
    def stack_parameters(self):
        return self.resource_map.resolved_parameters

    @property
    def stack_resources(self):
        return self.resource_map.values()

    @property
    def stack_outputs(self):
        return self.output_map.values()

<<<<<<< HEAD
    def update(self, template, role_arn=None):
        self._add_stack_event("UPDATE_IN_PROGRESS",
                              resource_status_reason="User Initiated")
=======
    def update(self, template, role_arn=None, parameters=None):
        self._add_stack_event("UPDATE_IN_PROGRESS", resource_status_reason="User Initiated")
>>>>>>> 0393c384
        self.template = template
        self.resource_map.update(json.loads(template), parameters)
        self.output_map = self._create_output_map()
        self._add_stack_event("UPDATE_COMPLETE")
        self.status = "UPDATE_COMPLETE"
        self.role_arn = role_arn

    def delete(self):
        self._add_stack_event("DELETE_IN_PROGRESS",
                              resource_status_reason="User Initiated")
        self.resource_map.delete()
        self._add_stack_event("DELETE_COMPLETE")
        self.status = "DELETE_COMPLETE"


class FakeEvent(object):

    def __init__(self, stack_id, stack_name, logical_resource_id, physical_resource_id, resource_type, resource_status, resource_status_reason=None, resource_properties=None):
        self.stack_id = stack_id
        self.stack_name = stack_name
        self.logical_resource_id = logical_resource_id
        self.physical_resource_id = physical_resource_id
        self.resource_type = resource_type
        self.resource_status = resource_status
        self.resource_status_reason = resource_status_reason
        self.resource_properties = resource_properties
        self.timestamp = datetime.utcnow()
        self.event_id = uuid.uuid4()


class CloudFormationBackend(BaseBackend):

    def __init__(self):
        self.stacks = {}
        self.deleted_stacks = {}

    def create_stack(self, name, template, parameters, region_name, notification_arns=None, tags=None, role_arn=None):
        stack_id = generate_stack_id(name)
        new_stack = FakeStack(
            stack_id=stack_id,
            name=name,
            template=template,
            parameters=parameters,
            region_name=region_name,
            notification_arns=notification_arns,
            tags=tags,
            role_arn=role_arn,
        )
        self.stacks[stack_id] = new_stack
        return new_stack

    def describe_stacks(self, name_or_stack_id):
        stacks = self.stacks.values()
        if name_or_stack_id:
            for stack in stacks:
                if stack.name == name_or_stack_id or stack.stack_id == name_or_stack_id:
                    return [stack]
            if self.deleted_stacks:
                deleted_stacks = self.deleted_stacks.values()
                for stack in deleted_stacks:
                    if stack.stack_id == name_or_stack_id:
                        return [stack]
            raise ValidationError(name_or_stack_id)
        else:
            return stacks

    def list_stacks(self):
        return self.stacks.values()

    def get_stack(self, name_or_stack_id):
        all_stacks = dict(self.deleted_stacks, **self.stacks)
        if name_or_stack_id in all_stacks:
            # Lookup by stack id - deleted stacks incldued
            return all_stacks[name_or_stack_id]
        else:
            # Lookup by stack name - undeleted stacks only
            for stack in self.stacks.values():
                if stack.name == name_or_stack_id:
                    return stack

    def update_stack(self, name, template, role_arn=None, parameters=None):
        stack = self.get_stack(name)
        stack.update(template, role_arn, parameters=parameters)
        return stack

    def list_stack_resources(self, stack_name_or_id):
        stack = self.get_stack(stack_name_or_id)
        return stack.stack_resources

    def delete_stack(self, name_or_stack_id):
        if name_or_stack_id in self.stacks:
            # Delete by stack id
            stack = self.stacks.pop(name_or_stack_id, None)
            stack.delete()
            self.deleted_stacks[stack.stack_id] = stack
            return self.stacks.pop(name_or_stack_id, None)
        else:
            # Delete by stack name
            for stack in list(self.stacks.values()):
                if stack.name == name_or_stack_id:
                    self.delete_stack(stack.stack_id)


cloudformation_backends = {}
for region in boto.cloudformation.regions():
    cloudformation_backends[region.name] = CloudFormationBackend()<|MERGE_RESOLUTION|>--- conflicted
+++ resolved
@@ -82,14 +82,8 @@
     def stack_outputs(self):
         return self.output_map.values()
 
-<<<<<<< HEAD
-    def update(self, template, role_arn=None):
-        self._add_stack_event("UPDATE_IN_PROGRESS",
-                              resource_status_reason="User Initiated")
-=======
     def update(self, template, role_arn=None, parameters=None):
         self._add_stack_event("UPDATE_IN_PROGRESS", resource_status_reason="User Initiated")
->>>>>>> 0393c384
         self.template = template
         self.resource_map.update(json.loads(template), parameters)
         self.output_map = self._create_output_map()
