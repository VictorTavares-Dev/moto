--- conflicted
+++ resolved
@@ -179,8 +179,7 @@
             "The storage class you specified is not valid",
             *args, **kwargs)
 
-
-<<<<<<< HEAD
+        
 class InvalidBucketName(S3ClientError):
     code = 400
 
@@ -188,7 +187,8 @@
         super(InvalidBucketName, self).__init__(
             "InvalidBucketName",
             "The specified bucket is not valid.",
-=======
+
+          
 class DuplicateTagKeys(S3ClientError):
     code = 400
 
@@ -196,5 +196,4 @@
         super(DuplicateTagKeys, self).__init__(
             "InvalidTag",
             "Cannot provide multiple Tags with the same key",
->>>>>>> 860dfbbe
             *args, **kwargs)